--- conflicted
+++ resolved
@@ -179,480 +179,6 @@
           (yank-pop 1)
         (yank)))))
 
-<<<<<<< HEAD
-=======
-(defvar xah-show-kill-ring-separator nil "A line divider for `xah-show-kill-ring'.")
-(setq xah-show-kill-ring-separator "\n\nss_____________________________________________________________________________\n\n")
-
-(defun xah-show-kill-ring ()
-  "Insert all `kill-ring' content in a new buffer named *copy history*.
-
-URL `http://xahlee.info/emacs/emacs/emacs_show_kill_ring.html'
-Version: 2019-12-02 2021-07-03"
-  (interactive)
-  (let (($buf (generate-new-buffer "*copy history*"))
-        (inhibit-read-only t))
-    (progn
-      (switch-to-buffer $buf)
-      (funcall 'fundamental-mode)
-      (mapc
-       (lambda (x)
-         (insert x xah-show-kill-ring-separator ))
-       kill-ring))
-    (goto-char (point-min))))
-
-(defun xah-move-block-up ()
-  "Swap the current text block with the previous.
-After this command is called, press - to repeat it.
-Version 2022-03-04"
-  (interactive)
-  (let (($p0 (point))
-        $c1 ; current block begin
-        $c2 ; current Block End
-        $p1 ; prev Block Begin
-        $p2 ; prev Block end
-        )
-    (if (re-search-forward "\n[ \t]*\n+" nil "move")
-        (setq $c2 (match-beginning 0))
-      (setq $c2 (point)))
-    (goto-char $p0)
-    (if (re-search-backward "\n[ \t]*\n+" nil "move")
-        (progn
-          (skip-chars-backward "\n \t")
-          (setq $p2 (point))
-          (skip-chars-forward "\n \t")
-          (setq $c1 (point)))
-      (error "No previous block."))
-    (goto-char $p2)
-    (if (re-search-backward "\n[ \t]*\n+" nil "move")
-        (progn
-          (setq $p1 (match-end 0)))
-      (setq $p1 (point)))
-    (transpose-regions $p1 $p2 $c1 $c2)
-    (goto-char $p1)
-    (set-transient-map
-     (let (($kmap (make-sparse-keymap)))
-       (define-key $kmap (kbd "-") 'xah-move-block-up)
-       (define-key $kmap (kbd "<up>") 'xah-move-block-up)
-       (define-key $kmap (kbd "<down>") 'xah-move-block-down)
-       $kmap))))
-
-(defun xah-move-block-down ()
-  "Swap the current text block with the next.
-After this command is called, press - to repeat it.
-Version 2022-03-04"
-  (interactive)
-  (let (($p0 (point))
-        $c1 ; current block begin
-        $c2 ; current Block End
-        $n1 ; next Block Begin
-        $n2 ; next Block end
-        )
-    (if (eq (point-min) (point))
-        (setq $c1 (point))
-      (if (re-search-backward "\n\n+" nil "move")
-          (progn
-            (setq $c1 (match-end 0)))
-        (setq $c1 (point))))
-    (goto-char $p0)
-    (if (re-search-forward "\n[ \t]*\n+" nil "move")
-        (progn
-          (setq $c2 (match-beginning 0))
-          (setq $n1 (match-end 0)))
-      (error "No next block."))
-    (if (re-search-forward "\n[ \t]*\n+" nil "move")
-        (progn
-          (setq $n2 (match-beginning 0)))
-      (setq $n2 (point)))
-    (transpose-regions $c1 $c2 $n1 $n2)
-    (goto-char $n2))
-  (set-transient-map
-   (let (($kmap (make-sparse-keymap)))
-     (define-key $kmap (kbd "-") 'xah-move-block-down)
-     (define-key $kmap (kbd "<up>") 'xah-move-block-up)
-     (define-key $kmap (kbd "<down>") 'xah-move-block-down)
-     $kmap)))
-
-(defun xah-delete-left-char-or-selection ()
-  "Delete backward 1 character, or selection.
-Version: 2022-01-22"
-  (interactive)
-  (if (region-active-p)
-      (progn (delete-region (region-beginning) (region-end)))
-    (delete-char -1)))
-
-(defun xah-delete-backward-char-or-bracket-text ()
-  "Delete 1 character or delete quote/bracket pair and inner text.
-If the char to the left of cursor is a matching pair, delete it alone with inner text, push the deleted text to `kill-ring'.
-
-What char is considered bracket or quote is determined by current syntax table.
-
-If `universal-argument' is called first, do not delete inner text.
-
-URL `http://xahlee.info/emacs/emacs/emacs_delete_backward_char_or_bracket_text.html'
-Version: 2017-07-02"
-  (interactive)
-  (if (and delete-selection-mode (region-active-p))
-      (delete-region (region-beginning) (region-end))
-    (cond
-     ((looking-back "\\s)" 1)
-      (if current-prefix-arg
-          (xah-delete-backward-bracket-pair)
-        (xah-delete-backward-bracket-text)))
-     ((looking-back "\\s(" 1)
-      (progn
-        (backward-char)
-        (forward-sexp)
-        (if current-prefix-arg
-            (xah-delete-backward-bracket-pair)
-          (xah-delete-backward-bracket-text))))
-     ((looking-back "\\s\"" 1)
-      (if (nth 3 (syntax-ppss))
-          (progn
-            (backward-char)
-            (xah-delete-forward-bracket-pairs (not current-prefix-arg)))
-        (if current-prefix-arg
-            (xah-delete-backward-bracket-pair)
-          (xah-delete-backward-bracket-text))))
-     (t
-      (delete-char -1)))))
-
-(defun xah-delete-backward-bracket-text ()
-  "Delete the matching brackets/quotes to the left of cursor, including the inner text.
-
-This command assumes the left of cursor is a right bracket, and there is a matching one before it.
-
-What char is considered bracket or quote is determined by current syntax table.
-
-URL `http://xahlee.info/emacs/emacs/emacs_delete_backward_char_or_bracket_text.html'
-Version: 2017-09-21"
-  (interactive)
-  (progn
-    (forward-sexp -1)
-    (mark-sexp)
-    (kill-region (region-beginning) (region-end))))
-
-(defun xah-delete-backward-bracket-pair ()
-  "Delete the matching brackets/quotes to the left of cursor.
-After call, mark is set at the matching bracket position, so you can `exchange-point-and-mark' to select it.
-
-This command assumes the left of point is a right bracket, and there is a matching one before it.
-
-What char is considered bracket or quote is determined by current syntax table.
-
-URL `http://xahlee.info/emacs/emacs/emacs_delete_backward_char_or_bracket_text.html'
-Version: 2017-07-02"
-  (interactive)
-  (let (( $p0 (point)) $p1)
-    (forward-sexp -1)
-    (setq $p1 (point))
-    (goto-char $p0)
-    (delete-char -1)
-    (goto-char $p1)
-    (delete-char 1)
-    (push-mark (point) t)
-    (goto-char (- $p0 2))))
-
-(defun xah-delete-forward-bracket-pairs ( &optional DeleteInnerTextQ)
-  "Delete the matching brackets/quotes to the right of cursor.
-If DeleteInnerTextQ is true, also delete the inner text.
-
-After the command, mark is set at the left matching bracket position, so you can `exchange-point-and-mark' to select it.
-
-This command assumes the char to the right of point is a left bracket or quote, and have a matching one after.
-
-What char is considered bracket or quote is determined by current syntax table.
-
-URL `http://xahlee.info/emacs/emacs/emacs_delete_backward_char_or_bracket_text.html'
-Version: 2017-07-02"
-  (interactive)
-  (if DeleteInnerTextQ
-      (progn
-        (mark-sexp)
-        (kill-region (region-beginning) (region-end)))
-    (let (($pt (point)))
-      (forward-sexp)
-      (delete-char -1)
-      (push-mark (point) t)
-      (goto-char $pt)
-      (delete-char 1))))
-
-(defun xah-change-bracket-pairs ( FromChars ToChars)
-  "Change bracket pairs to another type or none.
-For example, change all parenthesis () to square brackets [].
-Works on current block or selection.
-
-When called in lisp program, FromChars or ToChars is a string of bracket pair. eg \"(paren)\",  \"[bracket]\", etc.
-The first and last characters are used. (the middle is for convenience in ido selection.)
-If the string contains “,2”, then the first 2 chars and last 2 chars are used, for example  \"[[bracket,2]]\".
-If ToChars is equal to string “none”, the brackets are deleted.
-
-URL `http://xahlee.info/emacs/emacs/elisp_change_brackets.html'
-Version: 2020-11-01 2021-08-15"
-  (interactive
-   (let (($brackets
-          '("(paren)"
-            "{brace}"
-            "[square]"
-            "<greater>"
-            "`emacs'"
-            "`markdown`"
-            "~tilde~"
-            "=equal="
-            "\"double\""
-            "'single'"
-            "[[double square,2]]"
-            "“curly double”"
-            "‘curly single’"
-            "‹french angle›"
-            "«french double angle»"
-            "「corner」"
-            "『white corner』"
-            "【lenticular】"
-            "〖white lenticular〗"
-            "〈angle〉"
-            "《double angle》"
-            "〔tortoise〕"
-            "〘white tortoise〙"
-            "⦅white paren⦆"
-            "〚white square〛"
-            "⦃white curly⦄"
-            "〈pointing angle〉"
-            "⦑ANGLE WITH DOT⦒"
-            "⧼CURVED ANGLE⧽"
-            "⟦math square⟧"
-            "⟨math angle⟩"
-            "⟪math DOUBLE ANGLE⟫"
-            "⟮math FLATTENED PARENTHESIS⟯"
-            "⟬math WHITE TORTOISE SHELL⟭"
-            "❛HEAVY SINGLE QUOTATION MARK ORNAMENT❜"
-            "❝HEAVY DOUBLE TURNED COMMA QUOTATION MARK ORNAMENT❞"
-            "❨MEDIUM LEFT PARENTHESIS ORNAMENT❩"
-            "❪MEDIUM FLATTENED LEFT PARENTHESIS ORNAMENT❫"
-            "❴MEDIUM LEFT CURLY ORNAMENT❵"
-            "❬MEDIUM LEFT-POINTING ANGLE ORNAMENT❭"
-            "❮HEAVY LEFT-POINTING ANGLE QUOTATION MARK ORNAMENT❯"
-            "❰HEAVY LEFT-POINTING ANGLE ORNAMENT❱"
-            "none"
-            )))
-     (list
-      (ido-completing-read "Replace this:" $brackets )
-      (ido-completing-read "To:" $brackets ))))
-  (let ( $p1 $p2 )
-    (let (($bds (xah-get-bounds-of-block-or-region))) (setq $p1 (car $bds) $p2 (cdr $bds)))
-    (save-excursion
-      (save-restriction
-        (narrow-to-region $p1 $p2)
-        (let ( (case-fold-search nil) $fromLeft $fromRight $toLeft $toRight)
-          (cond
-           ((string-match ",2" FromChars  )
-            (progn
-              (setq $fromLeft (substring FromChars 0 2))
-              (setq $fromRight (substring FromChars -2))))
-           (t
-            (progn
-              (setq $fromLeft (substring FromChars 0 1))
-              (setq $fromRight (substring FromChars -1)))))
-          (cond
-           ((string-match ",2" ToChars)
-            (progn
-              (setq $toLeft (substring ToChars 0 2))
-              (setq $toRight (substring ToChars -2))))
-           ((string-match "none" ToChars)
-            (progn
-              (setq $toLeft "")
-              (setq $toRight "")))
-           (t
-            (progn
-              (setq $toLeft (substring ToChars 0 1))
-              (setq $toRight (substring ToChars -1)))))
-          (cond
-           ((string-match "markdown" FromChars)
-            (progn
-              (goto-char (point-min))
-              (while
-                  (re-search-forward "`\\([^`]+?\\)`" nil t)
-                (overlay-put (make-overlay (match-beginning 0) (match-end 0)) 'face 'highlight)
-                (replace-match (concat $toLeft "\\1" $toRight ) t ))))
-           ((string-match "tilde" FromChars)
-            (progn
-              (goto-char (point-min))
-              (while
-                  (re-search-forward "~\\([^~]+?\\)~" nil t)
-                (overlay-put (make-overlay (match-beginning 0) (match-end 0)) 'face 'highlight)
-                (replace-match (concat $toLeft "\\1" $toRight ) t ))))
-           ((string-match "ascii quote" FromChars)
-            (progn
-              (goto-char (point-min))
-              (while
-                  (re-search-forward "\"\\([^\"]+?\\)\"" nil t)
-                (overlay-put (make-overlay (match-beginning 0) (match-end 0)) 'face 'highlight)
-                (replace-match (concat $toLeft "\\1" $toRight ) t ))))
-           ((string-match "equal" FromChars)
-            (progn
-              (goto-char (point-min))
-              (while
-                  (re-search-forward "=\\([^=]+?\\)=" nil t)
-                (overlay-put (make-overlay (match-beginning 0) (match-end 0)) 'face 'highlight)
-                (replace-match (concat $toLeft "\\1" $toRight ) t ))))
-           (t (progn
-                (progn
-                  (goto-char (point-min))
-                  (while (search-forward $fromLeft nil t)
-                    (overlay-put (make-overlay (match-beginning 0) (match-end 0)) 'face 'highlight)
-                    (replace-match $toLeft t t)))
-                (progn
-                  (goto-char (point-min))
-                  (while (search-forward $fromRight nil t)
-                    (overlay-put (make-overlay (match-beginning 0) (match-end 0)) 'face 'highlight)
-                    (replace-match $toRight t t)))))))))))
-
-(defun xah-toggle-letter-case ()
-  "Toggle the letter case of current word or selection.
-Always cycle in this order: Init Caps, ALL CAPS, all lower.
-
-URL `http://xahlee.info/emacs/emacs/modernization_upcase-word.html'
-Version: 2020-06-26"
-  (interactive)
-  (let ( (deactivate-mark nil) $p1 $p2)
-    (if (region-active-p)
-        (setq $p1 (region-beginning) $p2 (region-end))
-      (save-excursion
-        (skip-chars-backward "[:alpha:]")
-        (setq $p1 (point))
-        (skip-chars-forward "[:alpha:]")
-        (setq $p2 (point))))
-    (when (not (eq last-command this-command))
-      (put this-command 'state 0))
-    (cond
-     ((equal 0 (get this-command 'state))
-      (upcase-initials-region $p1 $p2)
-      (put this-command 'state 1))
-     ((equal 1 (get this-command 'state))
-      (upcase-region $p1 $p2)
-      (put this-command 'state 2))
-     ((equal 2 (get this-command 'state))
-      (downcase-region $p1 $p2)
-      (put this-command 'state 0)))))
-
-;; test case
-;; test_case some
-;; test-case
-;; tes▮t-case
-
-(defun xah-toggle-previous-letter-case ()
-  "Toggle the letter case of the letter to the left of cursor.
-
-URL `http://xahlee.info/emacs/emacs/modernization_upcase-word.html'
-Version: 2015-12-22"
-  (interactive)
-  (let ((case-fold-search nil))
-    (left-char 1)
-    (cond
-     ((looking-at "[[:lower:]]") (upcase-region (point) (1+ (point))))
-     ((looking-at "[[:upper:]]") (downcase-region (point) (1+ (point)))))
-    (right-char)))
-
-(defun xah-upcase-sentence ()
-  "Upcase first letters of sentences of current block or selection.
-
-URL `http://xahlee.info/emacs/emacs/emacs_upcase_sentence.html'
-Version: 2020-12-08 2020-12-24 2021-08-13"
-  (interactive)
-  (let ($p1 $p2)
-    (let (($bds (xah-get-bounds-of-block-or-region))) (setq $p1 (car $bds) $p2 (cdr $bds)))
-    (save-excursion
-      (save-restriction
-        (narrow-to-region $p1 $p2)
-        (let ((case-fold-search nil))
-          ;; after period or question mark or exclamation
-          (goto-char (point-min))
-          (while (re-search-forward "\\(\\.\\|\\?\\|!\\)[ \n]+ *\\([a-z]\\)" nil 1)
-            (upcase-region (match-beginning 2) (match-end 2))
-            (overlay-put (make-overlay (match-beginning 2) (match-end 2)) 'face 'highlight))
-          ;; after a blank line, after a bullet, or beginning of buffer
-          (goto-char (point-min))
-          (while (re-search-forward "\\(\\`\\|• \\|\n\n\\)\\([a-z]\\)" nil 1)
-            (upcase-region (match-beginning 2) (match-end 2))
-            (overlay-put (make-overlay (match-beginning 2) (match-end 2)) 'face 'highlight))
-          ;; for HTML. first letter after tag
-          (when
-              (or
-               (eq major-mode 'xah-html-mode)
-               (eq major-mode 'html-mode)
-               (eq major-mode 'sgml-mode)
-               (eq major-mode 'nxml-mode)
-               (eq major-mode 'xml-mode)
-               (eq major-mode 'mhtml-mode))
-            (goto-char (point-min))
-            (while
-                (re-search-forward "\\(<h[1-6]>[ \n]?\\|<p>[ \n]?\\|<li>[ \n]?\\|<dd>[ \n]?\\|<td>[ \n]?\\|<br ?/?>[ \n]?\\|<figcaption>[ \n]?\\)\\([a-z]\\)" nil 1)
-              (upcase-region (match-beginning 2) (match-end 2))
-              (overlay-put (make-overlay (match-beginning 2) (match-end 2)) 'face 'highlight))))))))
-
-(defun xah-title-case-region-or-line (&optional Begin End)
-  "Title case text between nearest brackets, or current line or selection.
-Capitalize first letter of each word, except words like {to, of, the, a, in, or, and, …}. If a word already contains cap letters such as HTTP, URL, they are left as is.
-
-When called in a elisp program, Begin End are region boundaries.
-
-URL `http://xahlee.info/emacs/emacs/elisp_title_case_text.html'
-Version: 2017-01-11 2021-03-30 2021-09-19"
-  (interactive)
-  (let* (($skipChars "^\"<>(){}[]“”‘’‹›«»「」『』【】〖〗《》〈〉〔〕")
-         ($p0 (point))
-         ($p1 (if Begin
-                  Begin
-                (if (region-active-p)
-                    (region-beginning)
-                  (progn
-                    (skip-chars-backward $skipChars (line-beginning-position)) (point)))))
-         ($p2 (if End
-                  End
-                (if (region-active-p)
-                    (region-end)
-                  (progn (goto-char $p0)
-                         (skip-chars-forward $skipChars (line-end-position)) (point)))))
-         ($strPairs [
-                     [" A " " a "]
-                     [" An " " an "]
-                     [" And " " and "]
-                     [" At " " at "]
-                     [" As " " as "]
-                     [" By " " by "]
-                     [" Be " " be "]
-                     [" Into " " into "]
-                     [" In " " in "]
-                     [" Is " " is "]
-                     [" It " " it "]
-                     [" For " " for "]
-                     [" Of " " of "]
-                     [" Or " " or "]
-                     [" On " " on "]
-                     [" Via " " via "]
-                     [" The " " the "]
-                     [" That " " that "]
-                     [" To " " to "]
-                     [" Vs " " vs "]
-                     [" With " " with "]
-                     [" From " " from "]
-                     ["'S " "'s "]
-                     ["'T " "'t "]
-                     ]))
-    (save-excursion
-      (save-restriction
-        (narrow-to-region $p1 $p2)
-        (upcase-initials-region (point-min) (point-max))
-        (let ((case-fold-search nil))
-          (mapc
-           (lambda ($x)
-             (goto-char (point-min))
-             (while
-                 (search-forward (aref $x 0) nil t)
-               (replace-match (aref $x 1) t t)))
-           $strPairs))))))
-
->>>>>>> fc0d8295
 (defun xah-add-space-after-comma ()
   "Add a space after comma of current block or selection.
 and highlight changes made.
@@ -1092,137 +618,11 @@
 (defun g3r-toggle-maximize-buffer ()
   "Toggles fullscreen/zoom for currently selected buffer"
   (interactive)
-<<<<<<< HEAD
   (if (= 1 (length (window-list)))
       (jump-to-register '_)
     (progn
       (window-configuration-to-register '_)
       (delete-other-windows))))
-=======
-  (let (($path (if (eq major-mode 'dired-mode)
-                   (if (eq nil (dired-get-marked-files))
-                       default-directory
-                     (car (dired-get-marked-files)))
-                 (if (buffer-file-name) (buffer-file-name) default-directory))))
-    (cond
-     ((string-equal system-type "windows-nt")
-      ;; (shell-command (format "PowerShell -Command invoke-item '%s'" (expand-file-name default-directory )))
-      (let (($cmd (format "Explorer /select,%s"
-                          (replace-regexp-in-string "/" "\\" $path t t)
-                          ;; (shell-quote-argument (replace-regexp-in-string "/" "\\" $path t t ))
-                          )))
-        (shell-command $cmd)))
-     ((string-equal system-type "darwin")
-      (shell-command
-       (concat "open -R " (shell-quote-argument $path))))
-     ((string-equal system-type "gnu/linux")
-      (let ((process-connection-type nil)
-            ($openFileProgram (if (file-exists-p "/usr/bin/gvfs-open")
-                                 "/usr/bin/gvfs-open"
-                               "/usr/bin/xdg-open")))
-        (start-process "" nil $openFileProgram (shell-quote-argument $path)))
-      ;; (shell-command "xdg-open .") ;; 2013-02-10 this sometimes froze emacs till the folder is closed. eg with nautilus
-      ))))
-
-(defun xah-open-in-vscode ()
-  "Open current file or dir in vscode.
-
-URL `http://xahlee.info/emacs/emacs/emacs_dired_open_file_in_ext_apps.html'
-Version: 2020-02-13 2021-01-18"
-  (interactive)
-  (let (($path (if (buffer-file-name) (buffer-file-name) (expand-file-name default-directory ))))
-    (message "path is %s" $path)
-    (cond
-     ((string-equal system-type "darwin")
-      (shell-command (format "open -a Visual\\ Studio\\ Code.app %s" (shell-quote-argument $path))))
-     ((string-equal system-type "windows-nt")
-      ;; 2021-01-18 problem: if gnu findutils is installed, it installs a code.exe program, same name as vscode's executable. and usually in path before vscode.
-;; vs code is usually at home dir
-;; "C:\Users\joe\AppData\Local\Programs\Microsoft VS Code\bin\code.cmd"
-      ;; the following is attemp to work around
-      ;; (shell-command
-      ;;  (format
-      ;;   "PowerShell -Command Invoke-Expression \"%s\\%s\" %s"
-      ;;   (getenv "HOMEPATH")
-      ;;   "AppData\\Local\\Programs\\Microsoft VS Code\\Code.exe"
-      ;;   (shell-quote-argument $path)))
-      ;; (shell-command (concat "PowerShell -Command Start-Process Code.exe -filepath " (shell-quote-argument $path)))
-      (shell-command (format "Code %s" (shell-quote-argument $path)))
-      ;;
-      )
-     ((string-equal system-type "gnu/linux")
-      (shell-command (format "code %s" (shell-quote-argument $path)))))))
-
-(defun xah-open-in-external-app (&optional Fname)
-  "Open the current file or dired marked files in external app.
-When called in emacs lisp, if Fname is given, open that.
-
-URL `http://xahlee.info/emacs/emacs/emacs_dired_open_file_in_ext_apps.html'
-Version: 2019-11-04 2021-07-21"
-  (interactive)
-  (let ($fileList $doIt )
-    (setq $fileList
-          (if Fname
-              (list Fname)
-            (if (string-equal major-mode "dired-mode")
-                (dired-get-marked-files)
-              (list (buffer-file-name)))))
-    (setq $doIt (if (<= (length $fileList) 5) t (y-or-n-p "Open more than 5 files? ")))
-    (when $doIt
-      (cond
-       ((string-equal system-type "windows-nt")
-        (mapc
-         (lambda ($fpath)
-           (shell-command (concat "PowerShell -Command \"Invoke-Item -LiteralPath\" " "'" (shell-quote-argument (expand-file-name $fpath )) "'")))
-         $fileList))
-       ((string-equal system-type "darwin")
-        (mapc (lambda ($fpath) (shell-command (concat "open " (shell-quote-argument $fpath)))) $fileList))
-       ((string-equal system-type "gnu/linux")
-        (mapc (lambda ($fpath) (let ((process-connection-type nil)) (start-process "" nil "xdg-open" $fpath))) $fileList))
-       ((string-equal system-type "berkeley-unix")
-        (mapc (lambda ($fpath) (let ((process-connection-type nil)) (start-process "" nil "xdg-open" $fpath))) $fileList))))))
-
-(defun xah-open-in-terminal ()
-  "Open the current dir in a new terminal window.
-On Microsoft Windows, it starts cross-platform PowerShell pwsh. You need to have it installed.
-
-URL `http://xahlee.info/emacs/emacs/emacs_dired_open_file_in_ext_apps.html'
-Version: 2020-11-21 2021-07-21"
-  (interactive)
-  (cond
-   ((string-equal system-type "windows-nt")
-    (let ((process-connection-type nil)
-          ($cmdstr
-           (format "pwsh -Command Start-Process pwsh -WorkingDirectory %s" (shell-quote-argument default-directory))))
-      ;; (start-process "" nil "powershell" "Start-Process" "powershell"  "-WorkingDirectory" default-directory)
-      (shell-command $cmdstr)))
-   ((string-equal system-type "darwin")
-    (shell-command (concat "open -a terminal " (shell-quote-argument (expand-file-name default-directory )))))
-   ((string-equal system-type "gnu/linux")
-    (let ((process-connection-type nil)) (start-process "" nil "x-terminal-emulator" (concat "--working-directory=" default-directory))))
-   ((string-equal system-type "berkeley-unix")
-    (let ((process-connection-type nil)) (start-process "" nil "x-terminal-emulator" (concat "--working-directory=" default-directory))))))
-
-(defun xah-next-window-or-frame ()
-  "Switch to next window or frame.
-If current frame has only one window, switch to next frame.
-If `universal-argument' is called first, do switch frame.
-Version: 2017-01-27"
-  (interactive)
-  (if current-prefix-arg
-      (other-frame 1)
-    (if (one-window-p)
-        (other-frame 1)
-      (other-window 1))))
-
-(defun xah-unsplit-window-or-next-frame ()
-  "Unsplit window. If current frame has only one window, switch to next frame.
-Version: 2017-01-29"
-  (interactive)
-  (if (one-window-p)
-      (other-frame 1)
-    (delete-other-windows)))
->>>>>>> fc0d8295
 
 ;; HHH___________________________________________________________________
 ;; key maps for conversion
@@ -1469,33 +869,9 @@
 
 (xah-fly--define-keys
  (define-prefix-command 'xah-fly-t-keymap)
-<<<<<<< HEAD
  '(
    ("SPC" . xah-clean-whitespace)
    ("." . sort-lines)
-=======
- '(("SPC" . xah-clean-whitespace)
-   ("TAB" . move-to-column)
-
-   ("<up>"  . xah-move-block-up)
-   ("<down>"  . xah-move-block-down)
-
-   ("1" . xah-append-to-register-1)
-   ("2" . xah-clear-register-1)
-
-   ("3" . xah-copy-to-register-1)
-   ("4" . xah-paste-from-register-1)
-
-   ("8" . xah-clear-register-1)
-   ("7" . xah-append-to-register-1)
-
-   ("." . xah-sort-lines)
-   ("," . sort-numeric-fields)
-   ("'" . reverse-region)
-   ;; a
-   ("b" . xah-reformat-to-sentence-lines)
-   ("c" . goto-char)
->>>>>>> fc0d8295
    ("d" . mark-defun)
    ("e" . list-matching-lines)
 ))
