--- conflicted
+++ resolved
@@ -574,77 +574,6 @@
 ;; HHH___________________________________________________________________
 ;; insertion commands
 
-<<<<<<< HEAD
-=======
-(defun xah-insert-date ()
-  "Insert current date time.
-Insert date in this format: yyyy-mm-dd.
-If `universal-argument' is called first, prompt for a format to use.
-If there is selection, delete it first.
-
-URL `http://ergoemacs.org/emacs/elisp_insert-date-time.html'
-version 2020-09-07 2021-11-07"
-  (interactive)
-  (let (($style
-         (if current-prefix-arg
-             (string-to-number
-              (substring
-               (ido-completing-read
-                "Style:"
-                '(
-                  "1 → 20180412224611"
-                  "2 → 2018-04-12_224611"
-                  "3 → 2018-04-12T22:46:11-07:00"
-                  "4 → 2018-04-12 22:46:11-07:00"
-                  "5 → 2018-04-12 Thursday"
-                  "6 → Thursday, April 12, 2018"
-                  "7 → Thu, Apr 12, 2018"
-                  "8 → April 12, 2018"
-                  "9 → Apr 12, 2018"
-                  )) 0 1))
-           0
-           )))
-    (when (region-active-p) (delete-region (region-beginning) (region-end)))
-    (insert
-     (cond
-      ((= $style 0)
-       ;; "2016-10-10"
-       (format-time-string "%Y-%m-%d"))
-      ((= $style 1)
-       ;; "1 → 20180412224611"
-       (replace-regexp-in-string ":" "" (format-time-string "%Y%m%d%T")))
-      ((= $style 2)
-       ;; "2 → 2018-04-12_224611"
-       (replace-regexp-in-string ":" "" (format-time-string "%Y-%m-%d_%T")))
-      ((= $style 3)
-       ;; "3 → 2018-04-12T22:46:11-07:00"
-       (concat
-        (format-time-string "%Y-%m-%dT%T")
-        (funcall (lambda ($x) (format "%s:%s" (substring $x 0 3) (substring $x 3 5))) (format-time-string "%z"))))
-      ((= $style 4)
-       ;; "4 → 2018-04-12 22:46:11-07:00"
-       (concat
-        (format-time-string "%Y-%m-%d %T")
-        (funcall (lambda ($x) (format "%s:%s" (substring $x 0 3) (substring $x 3 5))) (format-time-string "%z"))))
-      ((= $style 5)
-       ;; "5 → 2018-04-12 Thursday"
-       (format-time-string "%Y-%m-%d %A"))
-      ((= $style 6)
-       ;; "6 → Thursday, April 12, 2018"
-       (format-time-string "%A, %B %d, %Y"))
-      ((= $style 7)
-       ;; "7 → Thu, Apr 12, 2018"
-       (format-time-string "%a, %b %d, %Y"))
-      ((= $style 8)
-       ;; "8 → April 12, 2018"
-       (format-time-string "%B %d, %Y"))
-      ((= $style 9)
-       ;; "9 → Apr 12, 2018"
-       (format-time-string "%b %d, %Y"))
-      (t
-       (format-time-string "%Y-%m-%d"))))))
-
->>>>>>> 8e79bcce
 (defun xah-insert-bracket-pair (LBracket RBracket &optional WrapMethod)
   "Insert brackets around selection, word, at point, and maybe move cursor in between.
 
@@ -929,211 +858,6 @@
 
 (defvar xah-fly-M-x-command nil "Command to call for emacs `execute-extended-command' replacement, used by `xah-fly-M-x'. Value should be a lisp symbol.")
 
-<<<<<<< HEAD
-=======
-(defun xah-previous-emacs-buffer ()
-  "Switch to the previous emacs buffer.
-“emacs buffer” here is buffer whose name starts with *.
-
-URL `http://ergoemacs.org/emacs/elisp_next_prev_user_buffer.html'
-Version 2016-06-19"
-  (interactive)
-  (previous-buffer)
-  (let ((i 0))
-    (while (and (not (string-equal "*" (substring (buffer-name) 0 1))) (< i 20))
-      (setq i (1+ i)) (previous-buffer))))
-
-(defun xah-new-empty-buffer ()
-  "Create a new empty buffer.
-New buffer will be named “untitled” or “untitled<2>”, “untitled<3>”, etc.
-
-It returns the buffer (for elisp programing).
-
-URL `http://ergoemacs.org/emacs/emacs_new_empty_buffer.html'
-Version 2017-11-01"
-  (interactive)
-  (let (($buf (generate-new-buffer "untitled")))
-    (switch-to-buffer $buf)
-    (funcall initial-major-mode)
-    (setq buffer-offer-save t)
-    $buf
-    ))
-
-(defvar xah-recently-closed-buffers nil "a Alist of recently closed buffers. Each element is (buffer name, file path). The max number to track is controlled by the variable `xah-recently-closed-buffers-max'.")
-
-(defcustom xah-recently-closed-buffers-max 40 "The maximum length for `xah-recently-closed-buffers'."
-  :type 'integer
-  :group 'xah-fly-keys)
-
-(declare-function minibuffer-keyboard-quit "delsel" ())
-(declare-function org-edit-src-save "org-src" ())
-
-(defun xah-close-current-buffer ()
-  "Close the current buffer.
-
-Similar to `kill-buffer', with the following addition:
-
-• Prompt user to save if the buffer has been modified even if the buffer is not associated with a file.
-• If the buffer is editing a source file in an `org-mode' file, prompt the user to save before closing.
-• If the buffer is a file, add the path to the list `xah-recently-closed-buffers'.
-
-URL `http://ergoemacs.org/emacs/elisp_close_buffer_open_last_closed.html'
-Version 2018-06-11 2021-07-01"
-  (interactive)
-  (let (($isOrgMode (string-match "^*Org Src" (buffer-name))))
-    (if (active-minibuffer-window) ; if the buffer is minibuffer
-        ;; (string-equal major-mode "minibuffer-inactive-mode")
-        (minibuffer-keyboard-quit)
-      (progn
-        ;; Offer to save buffers that are non-empty and modified, even for non-file visiting buffer. (Because `kill-buffer' does not offer to save buffers that are not associated with files.)
-        (when (and (buffer-modified-p)
-                   (xah-user-buffer-p)
-                   (not (string-equal major-mode "dired-mode"))
-                   (if (equal (buffer-file-name) nil)
-                       (if (string-equal "" (save-restriction (widen) (buffer-string))) nil t)
-                     t))
-          (if (y-or-n-p (format "Buffer %s modified; Do you want to save? " (buffer-name)))
-              (save-buffer)
-            (set-buffer-modified-p nil)))
-        (when (and (buffer-modified-p)
-                   $isOrgMode)
-          (if (y-or-n-p (format "Buffer %s modified; Do you want to save? " (buffer-name)))
-              (org-edit-src-save)
-            (set-buffer-modified-p nil)))
-        ;; save to a list of closed buffer
-        (when (buffer-file-name)
-          (setq xah-recently-closed-buffers
-                (cons (cons (buffer-name) (buffer-file-name)) xah-recently-closed-buffers))
-          (when (> (length xah-recently-closed-buffers) xah-recently-closed-buffers-max)
-            (setq xah-recently-closed-buffers (butlast xah-recently-closed-buffers 1))))
-        (kill-buffer (current-buffer))))))
-
-(defun xah-open-last-closed ()
-  "Open the last closed file.
-
-URL `http://ergoemacs.org/emacs/elisp_close_buffer_open_last_closed.html'
-Version 2016-06-19"
-  (interactive)
-  (if (> (length xah-recently-closed-buffers) 0)
-      (find-file (cdr (pop xah-recently-closed-buffers)))
-    (progn (message "No recently close buffer in this session."))))
-
-(defun xah-open-recently-closed ()
-  "Open recently closed file.
-Prompt for a choice.
-
-URL `http://ergoemacs.org/emacs/elisp_close_buffer_open_last_closed.html'
-Version 2016-06-19 2021-10-27"
-  (interactive)
-  (find-file (ido-completing-read "Open:" (mapcar (lambda (f) (cdr f)) xah-recently-closed-buffers))))
-
-(defun xah-list-recently-closed ()
-  "List recently closed file.
-
-URL `http://ergoemacs.org/emacs/elisp_close_buffer_open_last_closed.html'
-Version 2016-06-19"
-  (interactive)
-  (let (($buf (generate-new-buffer "*recently closed*")))
-    (switch-to-buffer $buf)
-    (mapc (lambda ($f) (insert (cdr $f) "\n"))
-          xah-recently-closed-buffers)))
-
-(declare-function bookmark-maybe-load-default-file "bookmark" ())
-(defvar bookmark-alist)
-(declare-function bookmark-get-filename "bookmark" (bookmark-name-or-record))
-
-(defun xah-open-file-fast ()
-  "Prompt to open a file from bookmark `bookmark-bmenu-list'.
-This command is similar to `bookmark-jump', but use `ido-mode' interface, and ignore cursor position in bookmark.
-
-URL `http://ergoemacs.org/emacs/emacs_hotkey_open_file_fast.html'
-Version 2019-02-26"
-  (interactive)
-  (require 'bookmark)
-  (bookmark-maybe-load-default-file)
-  (let (($thisBookmark (ido-completing-read "Open bookmark:" (mapcar (lambda ($x) (car $x)) bookmark-alist))))
-    (find-file (bookmark-get-filename $thisBookmark))))
-
-(defvar xah-open-file-at-cursor-pre-hook nil "Hook for `xah-open-file-at-cursor'. Functions in the hook will be called in order, each given the path as arg. The first return non-nil, its value is given to `xah-open-file-at-cursor' as input. This is useful for transforming certain url into file path (your website url), so instead of opening in browser, it opens in emacs as file.")
-
-(defun xah-open-file-at-cursor ()
-  "Open the file path under cursor.
-If there is selection, use it for path.
-If the path starts with “http://”, open the URL in browser.
-Input path can be {relative, full path, URL}.
-Path may have a trailing “:‹n›” that indicates line number, or “:‹n›:‹m›” with line and column number. If so, jump to that line number.
-If path does not have a file extension, automatically try with “.el” for elisp files.
-
-See also `xah-open-file-at-cursor-pre-hook'.
-
-This command is similar to `find-file-at-point' but without prompting for confirmation.
-
-URL `http://ergoemacs.org/emacs/emacs_open_file_path_fast.html'
-Version 2020-10-17 2021-02-24 2021-08-14 2021-09-19 2021-10-16"
-  (interactive)
-  (let* (($input
-          (if (region-active-p)
-              (buffer-substring-no-properties (region-beginning) (region-end))
-            (let (($p0 (point)) $p1 $p2
-                  ($pathStops "^  \t\n\"`'‘’“”|[]{}「」<>〔〕〈〉《》【】〖〗«»‹›❮❯❬❭〘〙·。\\"))
-              (skip-chars-backward $pathStops)
-              (setq $p1 (point))
-              (goto-char $p0)
-              (skip-chars-forward $pathStops)
-              (setq $p2 (point))
-              (goto-char $p0)
-              (buffer-substring-no-properties $p1 $p2))))
-         $input2 $path
-         )
-    (setq $input2
-          (if (> (length xah-open-file-at-cursor-pre-hook) 0)
-              (let (($x (run-hook-with-args-until-success 'xah-open-file-at-cursor-pre-hook $input)))
-                (if $x $x $input))
-            $input))
-    (setq $path (replace-regexp-in-string "^/C:/" "/" (replace-regexp-in-string "^file://" "" (replace-regexp-in-string ":\\'" "" $input2))))
-    (if (string-match-p "\\`https?://" $path)
-        (browse-url $path)
-      (progn ; not starting “http://”
-        (if (string-match "#" $path)
-            (let (($fpath (substring $path 0 (match-beginning 0)))
-                  ($fractPart (substring $path (1+ (match-beginning 0)))))
-              (if (file-exists-p $fpath)
-                  (progn
-                    (find-file $fpath)
-                    (goto-char (point-min))
-                    (search-forward $fractPart))
-                (when (y-or-n-p (format "file does not exist: [%s]. Create?" $fpath))
-                  (find-file $fpath))))
-          (if (string-match "^\\`\\(.+?\\):\\([0-9]+\\)\\(:[0-9]+\\)?\\'" $path)
-              (let (($fpath (match-string-no-properties 1 $path))
-                    ($lineNum (string-to-number (match-string-no-properties 2 $path))))
-                (if (file-exists-p $fpath)
-                    (progn
-                      (find-file $fpath)
-                      (goto-char (point-min))
-                      (forward-line (1- $lineNum)))
-                  (when (y-or-n-p (format "file does not exist: [%s]. Create?" $fpath))
-                    (find-file $fpath))))
-            (if (file-exists-p $path)
-                (progn ; open f.ts instead of f.js
-                  (let (($ext (file-name-extension $path))
-                        ($fnamecore (file-name-sans-extension $path)))
-                    (if (and (string-equal $ext "js")
-                             (file-exists-p (concat $fnamecore ".ts")))
-                        (find-file (concat $fnamecore ".ts"))
-                      (find-file $path))))
-              (if (file-exists-p (concat $path ".el"))
-                  (find-file (concat $path ".el"))
-                (when (y-or-n-p (format "file does not exist: [%s]. Create?" $path))
-                  (find-file $path))))))))))
-
-(if (version<= emacs-version "26.0.50")
-    (defalias 'xah-display-line-numbers-mode #'linum-mode)
-  (defalias 'xah-display-line-numbers-mode #'global-display-line-numbers-mode))
-
-(defvar xah-fly-M-x-command nil "Command to call for emacs `execute-extended-command' replacement, used by `xah-fly-M-x'. Value should be a lisp symbol.")
-
->>>>>>> 8e79bcce
 (setq xah-fly-M-x-command nil)
 
 (defun xah-fly-M-x ()
@@ -1154,141 +878,6 @@
 
 ;; HHH___________________________________________________________________
 
-<<<<<<< HEAD
-=======
-(defvar xah-run-current-file-before-hook nil "Hook for `xah-run-current-file'. Before the file is run.")
-
-(defvar xah-run-current-file-after-hook nil "Hook for `xah-run-current-file'. After the file is run.")
-
-(defun xah-run-current-go-file ()
-  "Run or build current golang file.
-To build, call `universal-argument' first.
-Version 2018-10-12"
-  (interactive)
-  (when (not (buffer-file-name)) (save-buffer))
-  (when (buffer-modified-p) (save-buffer))
-  (let* (
-         ($outputb "*xah-run output*")
-         ;; (resize-mini-windows nil)
-         ($fname (buffer-file-name))
-         ;; ($fSuffix (file-name-extension $fname))
-         ($progName "go")
-         $cmdStr)
-    (setq $cmdStr (concat $progName " \""   $fname "\" &"))
-    (if current-prefix-arg
-        (progn
-          (setq $cmdStr (format "%s build \"%s\" " $progName $fname)))
-      (progn
-        (setq $cmdStr (format "%s run \"%s\" &" $progName $fname))))
-    (progn
-      (message "running %s" $fname)
-      (message "%s" $cmdStr)
-      (shell-command $cmdStr $outputb )
-      ;;
-      )))
-
-(defvar xah-run-current-file-hashtable nil "A hashtable. key is file name extension, value is string of program name/path. Used by `xah-run-current-file'. A file path will be appended to the program path to run the program. You can modify the hashtable for customization.")
-
-(setq xah-run-current-file-hashtable
-      #s(hash-table
-         size 100
-         test equal
-         data
-         (
-          "clj" "clj"
-          "go" "go run"
-          "hs" "runhaskell"
-          "java" "javac"
-          "js" "deno run"
-          "latex" "pdflatex"
-          "m" "wolframscript -file"
-          "mjs" "node --experimental-modules "
-          "ml" "ocaml"
-          "php" "php"
-          "pl" "perl"
-          "ps1" "pwsh"
-          "py" "python"
-          "py2" "python2"
-          "py3" "python3"
-          "rb" "ruby"
-          "rkt" "racket"
-          "sh" "bash"
-          "tex" "pdflatex"
-          "ts" "deno run"
-          "tsx" "tsc"
-          "vbs" "cscript"
-          "wl" "wolframscript -file"
-          "wls" "wolframscript -file"
-          ;; "pov" "/usr/local/bin/povray +R2 +A0.1 +J1.2 +Am2 +Q9 +H480 +W640"
-          )))
-
-(defun xah-run-current-file ()
-  "Execute the current file.
-For example, if the current buffer is x.py, then it'll call [python x.py] in a shell.
-Output is printed to buffer “*xah-run output*”.
-File suffix is used to determine which program to run, set in the variable `xah-run-current-file-hashtable'.
-
-If the file is modified or not saved, save it automatically before run.
-
-URL `http://ergoemacs.org/emacs/elisp_run_current_file.html'
-Version 2020-09-24 2021-01-21 2021-10-27"
-  (interactive)
-  (let* (($outBuffer "*xah-run output*")
-         ;; (resize-mini-windows nil)
-         ($extHash xah-run-current-file-hashtable)
-         ($fname (buffer-file-name))
-         ($fExt (file-name-extension $fname))
-         ($progName (gethash $fExt $extHash))
-         ($cmdStr (concat $progName " \""   $fname "\" &")))
-    (when (not (buffer-file-name)) (save-buffer))
-    (when (buffer-modified-p) (save-buffer))
-    (run-hooks 'xah-run-current-file-before-hook)
-    (cond
-     ((string-equal $fExt "el")
-      (load $fname))
-     ((string-equal $fExt "go")
-      (xah-run-current-go-file))
-     ((string-match "wsl\\|wl\\|m\\|nb" $fExt)
-      (if (fboundp 'xah-run-wolfram-script)
-          (progn
-            (xah-run-wolfram-script nil current-prefix-arg))
-        (if $progName
-            (progn
-              (message "Running")
-              (shell-command $cmdStr $outBuffer))
-          (error "Unknown file extension: %s" $fExt))))
-     ((string-equal $fExt "java")
-      (progn
-        (shell-command (format "javac %s" $fname) $outBuffer)
-        (shell-command (format "java %s" (file-name-sans-extension
-                                          (file-name-nondirectory $fname))) $outBuffer)))
-     (t (if $progName
-            (progn
-              (message "Running")
-              (shell-command $cmdStr $outBuffer))
-          (error "Unknown file extension: %s" $fExt))))
-    (run-hooks 'xah-run-current-file-after-hook)))
-
-(defun xah-clean-empty-lines ()
-  "Replace repeated blank lines to just 1, in whole buffer or selection.
-Respects `narrow-to-region'.
-
-URL `http://ergoemacs.org/emacs/elisp_compact_empty_lines.html'
-Version 2017-09-22 2020-09-08"
-  (interactive)
-  (let ($begin $end)
-    (if (region-active-p)
-        (setq $begin (region-beginning) $end (region-end))
-      (setq $begin (point-min) $end (point-max)))
-    (save-excursion
-      (save-restriction
-        (narrow-to-region $begin $end)
-        (progn
-          (goto-char (point-min))
-          (while (re-search-forward "\n\n\n+" nil 1)
-            (replace-match "\n\n")))))))
-
->>>>>>> 8e79bcce
 (defun xah-clean-whitespace ()
   "Delete trailing whitespace, and replace repeated blank lines to just 1.
 Only space and tab is considered whitespace here.
@@ -1794,16 +1383,6 @@
     (setq mode-line-front-space (concat (propertize " INSERT " 'face '(:foreground "burlywood1" :background "#105020")) " ")))
   (force-mode-line-update))
 
-<<<<<<< HEAD
-=======
-(defun xah-fly-mode-toggle ()
-  "Switch between {insertion, command} modes."
-  (interactive)
-  (if xah-fly-insert-state-p
-      (xah-fly-command-mode-activate)
-    (xah-fly-insert-mode-activate)))
-
->>>>>>> 8e79bcce
 (defun xah-fly-save-buffer-if-file ()
   "Save current buffer if it is a file."
   (interactive)
