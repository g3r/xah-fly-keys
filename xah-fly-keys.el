--- conflicted
+++ resolved
@@ -28,24 +28,6 @@
 (defvar xah-fly-insert-mode-indicator " INSERT "
   "Character in mode line indicating insert mode is active.")
 
-<<<<<<< HEAD
-=======
-(defcustom xah-fly-use-control-key t
-  "If nil, do not bind any control key. When t, standard keys for open, close, copy, paste etc, are bound."
-  :type 'boolean
-  :group 'xah-fly-keys)
-
-(defcustom xah-fly-use-meta-key t
-  "If nil, do not bind any meta key."
-  :type 'boolean
-  :group 'xah-fly-keys)
-
-(defcustom xah-fly-use-isearch-arrows t
-  "If nil, no change to any key in isearch (`isearch-forward'). Otherwise, arrow keys are for moving between occurrences, and C-v is paste."
-  :type 'boolean
-  :group 'xah-fly-keys)
-
->>>>>>> 6d137004
 (defun xah-get-bounds-of-block ()
   "Return the boundary (START . END) of current block.
 Version: 2021-08-12"
@@ -68,205 +50,6 @@
     (xah-get-bounds-of-block)))
 
 ;; HHH___________________________________________________________________
-<<<<<<< HEAD
-=======
-;; cursor movement
-
-(defun xah-pop-local-mark-ring ()
-  "Move cursor to last mark position of current buffer.
-Call this repeatedly will cycle all positions in `mark-ring'.
-
-URL `http://xahlee.info/emacs/emacs/emacs_jump_to_previous_position.html'
-Version: 2016-04-04"
-  (interactive)
-  (set-mark-command t))
-
-(defun xah-beginning-of-line-or-block ()
-  "Move cursor to beginning of line or previous block.
-
-• When called first time, move cursor to beginning of char in current line. (if already, move to beginning of line.)
-• When called again, move cursor backward by jumping over any sequence of whitespaces containing 2 blank lines.
-• if `visual-line-mode' is on, beginning of line means visual line.
-
-URL `http://xahlee.info/emacs/emacs/emacs_keybinding_design_beginning-of-line-or-block.html'
-Version: 2018-06-04 2021-03-16"
-  (interactive)
-  (let (($p (point)))
-    (if (or (equal (point) (line-beginning-position))
-            (eq last-command this-command))
-        (if (re-search-backward "\n[\t\n ]*\n+" nil 1)
-            (progn
-              (skip-chars-backward "\n\t ")
-              ;; (forward-char )
-              )
-          (goto-char (point-min)))
-      (if visual-line-mode
-          (beginning-of-visual-line)
-        (progn
-          (back-to-indentation)
-          (when (eq $p (point))
-            (beginning-of-line)))))))
-
-(defun xah-end-of-line-or-block ()
-  "Move cursor to end of line or next block.
-
-• When called first time, move cursor to end of line.
-• When called again, move cursor forward by jumping over any sequence of whitespaces containing 2 blank lines.
-• if `visual-line-mode' is on, end of line means visual line.
-
-URL `http://xahlee.info/emacs/emacs/emacs_keybinding_design_beginning-of-line-or-block.html'
-Version: 2018-06-04 2021-03-16"
-  (interactive)
-  (if (or (equal (point) (line-end-position))
-          (eq last-command this-command))
-      (re-search-forward "\n[\t\n ]*\n+" nil 1 )
-    (if visual-line-mode
-        (end-of-visual-line)
-      (end-of-line))))
-
-(defvar xah-brackets nil "string of left/right brackets pairs.")
-(setq xah-brackets "()[]{}<>＜＞（）［］｛｝⦅⦆〚〛⦃⦄“”‘’‹›«»「」〈〉《》【】〔〕⦗⦘『』〖〗〘〙｢｣⟦⟧⟨⟩⟪⟫⟮⟯⟬⟭⌈⌉⌊⌋⦇⦈⦉⦊❛❜❝❞❨❩❪❫❴❵❬❭❮❯❰❱❲❳〈〉⦑⦒⧼⧽﹙﹚﹛﹜﹝﹞⁽⁾₍₎⦋⦌⦍⦎⦏⦐⁅⁆⸢⸣⸤⸥⟅⟆⦓⦔⦕⦖⸦⸧⸨⸩｟｠")
-
-(defvar xah-left-brackets '( "(" "{" "[" "<" "〔" "【" "〖" "〈" "《" "「" "『" "“" "‘" "‹" "«" "〘")
-  "List of left bracket chars.")
-
-(progn
-;; make xah-left-brackets based on xah-brackets
-  (setq xah-left-brackets '())
-  (dotimes ($x (- (length xah-brackets) 1))
-    (when (= (% $x 2) 0)
-      (push (char-to-string (elt xah-brackets $x))
-            xah-left-brackets)))
-  (setq xah-left-brackets (reverse xah-left-brackets)))
-
-(defvar xah-right-brackets '( ")" "]" "}" ">" "〕" "】" "〗" "〉" "》" "」" "』" "”" "’" "›" "»" "〙")
-  "list of right bracket chars.")
-
-(progn
-  (setq xah-right-brackets '())
-  (dotimes ($x (- (length xah-brackets) 1))
-    (when (= (% $x 2) 1)
-      (push (char-to-string (elt xah-brackets $x))
-            xah-right-brackets)))
-  (setq xah-right-brackets (reverse xah-right-brackets)))
-
-(defvar xah-punctuation-regex nil "A regex string for the purpose of moving cursor to a punctuation.")
-(setq xah-punctuation-regex "[!\?\"\.,`'#$%&*+:;=@^|~]+")
-
-(defun xah-forward-punct (&optional n)
-  "Move cursor to the next occurrence of punctuation.
-The list of punctuations to jump to is defined by `xah-punctuation-regex'
-
-URL `http://xahlee.info/emacs/emacs/emacs_jump_to_punctuations.html'
-Version: 2017-06-26"
-  (interactive "p")
-  (re-search-forward xah-punctuation-regex nil t n))
-
-(defun xah-backward-punct (&optional n)
-  "Move cursor to the previous occurrence of punctuation.
-See `xah-forward-punct'
-URL `http://xahlee.info/emacs/emacs/emacs_jump_to_punctuations.html'
-Version: 2017-06-26"
-  (interactive "p")
-  (re-search-backward xah-punctuation-regex nil t n))
-
-(defun xah-backward-left-bracket ()
-  "Move cursor to the previous occurrence of left bracket.
-The list of brackets to jump to is defined by `xah-left-brackets'.
-
-URL `http://xahlee.info/emacs/emacs/emacs_navigating_keys_for_brackets.html'
-Version: 2015-10-01"
-  (interactive)
-  (re-search-backward (regexp-opt xah-left-brackets) nil t))
-
-(defun xah-forward-right-bracket ()
-  "Move cursor to the next occurrence of right bracket.
-The list of brackets to jump to is defined by `xah-right-brackets'.
-
-URL `http://xahlee.info/emacs/emacs/emacs_navigating_keys_for_brackets.html'
-Version: 2015-10-01"
-  (interactive)
-  (re-search-forward (regexp-opt xah-right-brackets) nil t))
-
-(defun xah-goto-matching-bracket ()
-  "Move cursor to the matching bracket.
-If cursor is not on a bracket, call `backward-up-list'.
-The list of brackets to jump to is defined by `xah-left-brackets' and `xah-right-brackets'.
-
-URL `http://xahlee.info/emacs/emacs/emacs_navigating_keys_for_brackets.html'
-Version: 2016-11-22"
-  (interactive)
-  (if (nth 3 (syntax-ppss))
-      (backward-up-list 1 'ESCAPE-STRINGS 'NO-SYNTAX-CROSSING)
-    (cond
-     ((eq (char-after) ?\") (forward-sexp))
-     ((eq (char-before) ?\") (backward-sexp ))
-     ((looking-at (regexp-opt xah-left-brackets))
-      (forward-sexp))
-     ((looking-back (regexp-opt xah-right-brackets) (max (- (point) 1) 1))
-      (backward-sexp))
-     (t (backward-up-list 1 'ESCAPE-STRINGS 'NO-SYNTAX-CROSSING)))))
-
-(defun xah-forward-quote ()
-  "Move cursor to the next occurrence of \".
-If there are consecutive quotes of the same char, keep moving until none.
-Returns `t' if found, else `nil'.
-
-URL `http://xahlee.info/emacs/emacs/emacs_navigating_keys_for_brackets.html'
-Version: 2016-07-23"
-  (interactive)
-  (if (re-search-forward "\\\"+" nil t)
-      t
-    (progn
-      (message "No more quotes after cursor..")
-      nil)))
-
-(defun xah-forward-quote-twice ()
-  "Call `xah-forward-quote' twice.
-Returns `t' if found, else `nil'.
-
-URL `http://xahlee.info/emacs/emacs/emacs_navigating_keys_for_brackets.html'
-Version: 2016-07-23"
-  (interactive)
-  (when (xah-forward-quote)
-    (xah-forward-quote)))
-
-(defun xah-forward-quote-smart ()
-  "Move cursor to the current or next string quote.
-Place cursor at the position after the left quote.
-Repeated call will find the next string.
-
-URL `http://xahlee.info/emacs/emacs/emacs_navigating_keys_for_brackets.html'
-Version: 2016-11-22"
-  (interactive)
-  (let (($pos (point)))
-    (if (nth 3 (syntax-ppss))
-        (progn
-          (backward-up-list 1 'ESCAPE-STRINGS 'NO-SYNTAX-CROSSING)
-          (forward-sexp)
-          (re-search-forward "\\\"" nil t))
-      (progn (re-search-forward "\\\"" nil t)))
-    (when (<= (point) $pos)
-      (progn (re-search-forward "\\\"" nil t)))))
-
-(defun xah-sort-lines ()
-  "Like `sort-lines' but if no region, do the current block.
-Version 2022-01-22 2022-01-23"
-  (interactive)
-  (let ($p1 $p2)
-    (let (($bds (xah-get-bounds-of-block-or-region))) (setq $p1 (car $bds) $p2 (cdr $bds)))
-    (sort-lines current-prefix-arg $p1 $p2)))
-
-(defun xah-narrow-to-region ()
-  "Same as `narrow-to-region', but if no selection, narrow to the current block.
-Version 2022-01-22"
-  (interactive)
-  (let ($p1 $p2)
-    (let (($bds (xah-get-bounds-of-block-or-region))) (setq $p1 (car $bds) $p2 (cdr $bds)))
-    (narrow-to-region $p1 $p2)))
-
-;; HHH___________________________________________________________________
->>>>>>> 6d137004
 ;; editing commands
 
 (defun xah-copy-line-or-region ()
@@ -374,407 +157,6 @@
           (yank-pop 1)
         (yank)))))
 
-<<<<<<< HEAD
-=======
-(defvar xah-show-kill-ring-separator nil "A line divider for `xah-show-kill-ring'.")
-(setq xah-show-kill-ring-separator "\n\nss_____________________________________________________________________________\n\n")
-
-(defun xah-show-kill-ring ()
-  "Insert all `kill-ring' content in a new buffer named *copy history*.
-
-URL `http://xahlee.info/emacs/emacs/emacs_show_kill_ring.html'
-Version: 2019-12-02 2021-07-03"
-  (interactive)
-  (let (($buf (generate-new-buffer "*copy history*"))
-        (inhibit-read-only t))
-    (progn
-      (switch-to-buffer $buf)
-      (funcall 'fundamental-mode)
-      (mapc
-       (lambda (x)
-         (insert x xah-show-kill-ring-separator ))
-       kill-ring))
-    (goto-char (point-min))))
-
-(defun xah-delete-left-char-or-selection ()
-  "Delete backward 1 character, or selection.
-Version: 2022-01-22"
-  (interactive)
-  (if (region-active-p)
-      (progn (delete-region (region-beginning) (region-end)))
-    (delete-char -1)))
-
-(defun xah-delete-backward-char-or-bracket-text ()
-  "Delete 1 character or delete quote/bracket pair and inner text.
-If the char to the left of cursor is a matching pair, delete it alone with inner text, push the deleted text to `kill-ring'.
-
-What char is considered bracket or quote is determined by current syntax table.
-
-If `universal-argument' is called first, do not delete inner text.
-
-URL `http://xahlee.info/emacs/emacs/emacs_delete_backward_char_or_bracket_text.html'
-Version: 2017-07-02"
-  (interactive)
-  (if (and delete-selection-mode (region-active-p))
-      (delete-region (region-beginning) (region-end))
-    (cond
-     ((looking-back "\\s)" 1)
-      (if current-prefix-arg
-          (xah-delete-backward-bracket-pair)
-        (xah-delete-backward-bracket-text)))
-     ((looking-back "\\s(" 1)
-      (progn
-        (backward-char)
-        (forward-sexp)
-        (if current-prefix-arg
-            (xah-delete-backward-bracket-pair)
-          (xah-delete-backward-bracket-text))))
-     ((looking-back "\\s\"" 1)
-      (if (nth 3 (syntax-ppss))
-          (progn
-            (backward-char)
-            (xah-delete-forward-bracket-pairs (not current-prefix-arg)))
-        (if current-prefix-arg
-            (xah-delete-backward-bracket-pair)
-          (xah-delete-backward-bracket-text))))
-     (t
-      (delete-char -1)))))
-
-(defun xah-delete-backward-bracket-text ()
-  "Delete the matching brackets/quotes to the left of cursor, including the inner text.
-
-This command assumes the left of cursor is a right bracket, and there is a matching one before it.
-
-What char is considered bracket or quote is determined by current syntax table.
-
-URL `http://xahlee.info/emacs/emacs/emacs_delete_backward_char_or_bracket_text.html'
-Version: 2017-09-21"
-  (interactive)
-  (progn
-    (forward-sexp -1)
-    (mark-sexp)
-    (kill-region (region-beginning) (region-end))))
-
-(defun xah-delete-backward-bracket-pair ()
-  "Delete the matching brackets/quotes to the left of cursor.
-After call, mark is set at the matching bracket position, so you can `exchange-point-and-mark' to select it.
-
-This command assumes the left of point is a right bracket, and there is a matching one before it.
-
-What char is considered bracket or quote is determined by current syntax table.
-
-URL `http://xahlee.info/emacs/emacs/emacs_delete_backward_char_or_bracket_text.html'
-Version: 2017-07-02"
-  (interactive)
-  (let (( $p0 (point)) $p1)
-    (forward-sexp -1)
-    (setq $p1 (point))
-    (goto-char $p0)
-    (delete-char -1)
-    (goto-char $p1)
-    (delete-char 1)
-    (push-mark (point) t)
-    (goto-char (- $p0 2))))
-
-(defun xah-delete-forward-bracket-pairs ( &optional DeleteInnerTextQ)
-  "Delete the matching brackets/quotes to the right of cursor.
-If DeleteInnerTextQ is true, also delete the inner text.
-
-After the command, mark is set at the left matching bracket position, so you can `exchange-point-and-mark' to select it.
-
-This command assumes the char to the right of point is a left bracket or quote, and have a matching one after.
-
-What char is considered bracket or quote is determined by current syntax table.
-
-URL `http://xahlee.info/emacs/emacs/emacs_delete_backward_char_or_bracket_text.html'
-Version: 2017-07-02"
-  (interactive)
-  (if DeleteInnerTextQ
-      (progn
-        (mark-sexp)
-        (kill-region (region-beginning) (region-end)))
-    (let (($pt (point)))
-      (forward-sexp)
-      (delete-char -1)
-      (push-mark (point) t)
-      (goto-char $pt)
-      (delete-char 1))))
-
-(defun xah-change-bracket-pairs ( FromChars ToChars)
-  "Change bracket pairs to another type or none.
-For example, change all parenthesis () to square brackets [].
-Works on current block or selection.
-
-When called in lisp program, FromChars or ToChars is a string of bracket pair. eg \"(paren)\",  \"[bracket]\", etc.
-The first and last characters are used. (the middle is for convenience in ido selection.)
-If the string contains “,2”, then the first 2 chars and last 2 chars are used, for example  \"[[bracket,2]]\".
-If ToChars is equal to string “none”, the brackets are deleted.
-
-URL `http://xahlee.info/emacs/emacs/elisp_change_brackets.html'
-Version: 2020-11-01 2021-08-15"
-  (interactive
-   (let (($brackets
-          '("(paren)"
-            "{brace}"
-            "[square]"
-            "<greater>"
-            "`emacs'"
-            "`markdown`"
-            "~tilde~"
-            "=equal="
-            "\"double\""
-            "'single'"
-            "[[double square,2]]"
-            "“curly double”"
-            "‘curly single’"
-            "‹french angle›"
-            "«french double angle»"
-            "「corner」"
-            "『white corner』"
-            "【lenticular】"
-            "〖white lenticular〗"
-            "〈angle〉"
-            "《double angle》"
-            "〔tortoise〕"
-            "〘white tortoise〙"
-            "⦅white paren⦆"
-            "〚white square〛"
-            "⦃white curly⦄"
-            "〈pointing angle〉"
-            "⦑ANGLE WITH DOT⦒"
-            "⧼CURVED ANGLE⧽"
-            "⟦math square⟧"
-            "⟨math angle⟩"
-            "⟪math DOUBLE ANGLE⟫"
-            "⟮math FLATTENED PARENTHESIS⟯"
-            "⟬math WHITE TORTOISE SHELL⟭"
-            "❛HEAVY SINGLE QUOTATION MARK ORNAMENT❜"
-            "❝HEAVY DOUBLE TURNED COMMA QUOTATION MARK ORNAMENT❞"
-            "❨MEDIUM LEFT PARENTHESIS ORNAMENT❩"
-            "❪MEDIUM FLATTENED LEFT PARENTHESIS ORNAMENT❫"
-            "❴MEDIUM LEFT CURLY ORNAMENT❵"
-            "❬MEDIUM LEFT-POINTING ANGLE ORNAMENT❭"
-            "❮HEAVY LEFT-POINTING ANGLE QUOTATION MARK ORNAMENT❯"
-            "❰HEAVY LEFT-POINTING ANGLE ORNAMENT❱"
-            "none"
-            )))
-     (list
-      (ido-completing-read "Replace this:" $brackets )
-      (ido-completing-read "To:" $brackets ))))
-  (let ( $p1 $p2 )
-    (let (($bds (xah-get-bounds-of-block-or-region))) (setq $p1 (car $bds) $p2 (cdr $bds)))
-    (save-excursion
-      (save-restriction
-        (narrow-to-region $p1 $p2)
-        (let ( (case-fold-search nil) $fromLeft $fromRight $toLeft $toRight)
-          (cond
-           ((string-match ",2" FromChars  )
-            (progn
-              (setq $fromLeft (substring FromChars 0 2))
-              (setq $fromRight (substring FromChars -2))))
-           (t
-            (progn
-              (setq $fromLeft (substring FromChars 0 1))
-              (setq $fromRight (substring FromChars -1)))))
-          (cond
-           ((string-match ",2" ToChars)
-            (progn
-              (setq $toLeft (substring ToChars 0 2))
-              (setq $toRight (substring ToChars -2))))
-           ((string-match "none" ToChars)
-            (progn
-              (setq $toLeft "")
-              (setq $toRight "")))
-           (t
-            (progn
-              (setq $toLeft (substring ToChars 0 1))
-              (setq $toRight (substring ToChars -1)))))
-          (cond
-           ((string-match "markdown" FromChars)
-            (progn
-              (goto-char (point-min))
-              (while
-                  (re-search-forward "`\\([^`]+?\\)`" nil t)
-                (overlay-put (make-overlay (match-beginning 0) (match-end 0)) 'face 'highlight)
-                (replace-match (concat $toLeft "\\1" $toRight ) t ))))
-           ((string-match "tilde" FromChars)
-            (progn
-              (goto-char (point-min))
-              (while
-                  (re-search-forward "~\\([^~]+?\\)~" nil t)
-                (overlay-put (make-overlay (match-beginning 0) (match-end 0)) 'face 'highlight)
-                (replace-match (concat $toLeft "\\1" $toRight ) t ))))
-           ((string-match "ascii quote" FromChars)
-            (progn
-              (goto-char (point-min))
-              (while
-                  (re-search-forward "\"\\([^\"]+?\\)\"" nil t)
-                (overlay-put (make-overlay (match-beginning 0) (match-end 0)) 'face 'highlight)
-                (replace-match (concat $toLeft "\\1" $toRight ) t ))))
-           ((string-match "equal" FromChars)
-            (progn
-              (goto-char (point-min))
-              (while
-                  (re-search-forward "=\\([^=]+?\\)=" nil t)
-                (overlay-put (make-overlay (match-beginning 0) (match-end 0)) 'face 'highlight)
-                (replace-match (concat $toLeft "\\1" $toRight ) t ))))
-           (t (progn
-                (progn
-                  (goto-char (point-min))
-                  (while (search-forward $fromLeft nil t)
-                    (overlay-put (make-overlay (match-beginning 0) (match-end 0)) 'face 'highlight)
-                    (replace-match $toLeft t t)))
-                (progn
-                  (goto-char (point-min))
-                  (while (search-forward $fromRight nil t)
-                    (overlay-put (make-overlay (match-beginning 0) (match-end 0)) 'face 'highlight)
-                    (replace-match $toRight t t)))))))))))
-
-(defun xah-toggle-letter-case ()
-  "Toggle the letter case of current word or selection.
-Always cycle in this order: Init Caps, ALL CAPS, all lower.
-
-URL `http://xahlee.info/emacs/emacs/modernization_upcase-word.html'
-Version: 2020-06-26"
-  (interactive)
-  (let ( (deactivate-mark nil) $p1 $p2)
-    (if (region-active-p)
-        (setq $p1 (region-beginning) $p2 (region-end))
-      (save-excursion
-        (skip-chars-backward "[:alpha:]")
-        (setq $p1 (point))
-        (skip-chars-forward "[:alpha:]")
-        (setq $p2 (point))))
-    (when (not (eq last-command this-command))
-      (put this-command 'state 0))
-    (cond
-     ((equal 0 (get this-command 'state))
-      (upcase-initials-region $p1 $p2)
-      (put this-command 'state 1))
-     ((equal 1 (get this-command 'state))
-      (upcase-region $p1 $p2)
-      (put this-command 'state 2))
-     ((equal 2 (get this-command 'state))
-      (downcase-region $p1 $p2)
-      (put this-command 'state 0)))))
-
-;; test case
-;; test_case some
-;; test-case
-;; tes▮t-case
-
-(defun xah-toggle-previous-letter-case ()
-  "Toggle the letter case of the letter to the left of cursor.
-
-URL `http://xahlee.info/emacs/emacs/modernization_upcase-word.html'
-Version: 2015-12-22"
-  (interactive)
-  (let ((case-fold-search nil))
-    (left-char 1)
-    (cond
-     ((looking-at "[[:lower:]]") (upcase-region (point) (1+ (point))))
-     ((looking-at "[[:upper:]]") (downcase-region (point) (1+ (point)))))
-    (right-char)))
-
-(defun xah-upcase-sentence ()
-  "Upcase first letters of sentences of current block or selection.
-
-URL `http://xahlee.info/emacs/emacs/emacs_upcase_sentence.html'
-Version: 2020-12-08 2020-12-24 2021-08-13"
-  (interactive)
-  (let ($p1 $p2)
-    (let (($bds (xah-get-bounds-of-block-or-region))) (setq $p1 (car $bds) $p2 (cdr $bds)))
-    (save-excursion
-      (save-restriction
-        (narrow-to-region $p1 $p2)
-        (let ((case-fold-search nil))
-          ;; after period or question mark or exclamation
-          (goto-char (point-min))
-          (while (re-search-forward "\\(\\.\\|\\?\\|!\\)[ \n]+ *\\([a-z]\\)" nil 1)
-            (upcase-region (match-beginning 2) (match-end 2))
-            (overlay-put (make-overlay (match-beginning 2) (match-end 2)) 'face 'highlight))
-          ;; after a blank line, after a bullet, or beginning of buffer
-          (goto-char (point-min))
-          (while (re-search-forward "\\(\\`\\|• \\|\n\n\\)\\([a-z]\\)" nil 1)
-            (upcase-region (match-beginning 2) (match-end 2))
-            (overlay-put (make-overlay (match-beginning 2) (match-end 2)) 'face 'highlight))
-          ;; for HTML. first letter after tag
-          (when
-              (or
-               (eq major-mode 'xah-html-mode)
-               (eq major-mode 'html-mode)
-               (eq major-mode 'sgml-mode)
-               (eq major-mode 'nxml-mode)
-               (eq major-mode 'xml-mode)
-               (eq major-mode 'mhtml-mode))
-            (goto-char (point-min))
-            (while
-                (re-search-forward "\\(<h[1-6]>[ \n]?\\|<p>[ \n]?\\|<li>[ \n]?\\|<dd>[ \n]?\\|<td>[ \n]?\\|<br ?/?>[ \n]?\\|<figcaption>[ \n]?\\)\\([a-z]\\)" nil 1)
-              (upcase-region (match-beginning 2) (match-end 2))
-              (overlay-put (make-overlay (match-beginning 2) (match-end 2)) 'face 'highlight))))))))
-
-(defun xah-title-case-region-or-line (&optional Begin End)
-  "Title case text between nearest brackets, or current line or selection.
-Capitalize first letter of each word, except words like {to, of, the, a, in, or, and, …}. If a word already contains cap letters such as HTTP, URL, they are left as is.
-
-When called in a elisp program, Begin End are region boundaries.
-
-URL `http://xahlee.info/emacs/emacs/elisp_title_case_text.html'
-Version: 2017-01-11 2021-03-30 2021-09-19"
-  (interactive)
-  (let* (($skipChars "^\"<>(){}[]“”‘’‹›«»「」『』【】〖〗《》〈〉〔〕")
-         ($p0 (point))
-         ($p1 (if Begin
-                  Begin
-                (if (region-active-p)
-                    (region-beginning)
-                  (progn
-                    (skip-chars-backward $skipChars (line-beginning-position)) (point)))))
-         ($p2 (if End
-                  End
-                (if (region-active-p)
-                    (region-end)
-                  (progn (goto-char $p0)
-                         (skip-chars-forward $skipChars (line-end-position)) (point)))))
-         ($strPairs [
-                     [" A " " a "]
-                     [" An " " an "]
-                     [" And " " and "]
-                     [" At " " at "]
-                     [" As " " as "]
-                     [" By " " by "]
-                     [" Be " " be "]
-                     [" Into " " into "]
-                     [" In " " in "]
-                     [" Is " " is "]
-                     [" It " " it "]
-                     [" For " " for "]
-                     [" Of " " of "]
-                     [" Or " " or "]
-                     [" On " " on "]
-                     [" Via " " via "]
-                     [" The " " the "]
-                     [" That " " that "]
-                     [" To " " to "]
-                     [" Vs " " vs "]
-                     [" With " " with "]
-                     [" From " " from "]
-                     ["'S " "'s "]
-                     ["'T " "'t "]
-                     ]))
-    (save-excursion
-      (save-restriction
-        (narrow-to-region $p1 $p2)
-        (upcase-initials-region (point-min) (point-max))
-        (let ((case-fold-search nil))
-          (mapc
-           (lambda ($x)
-             (goto-char (point-min))
-             (while
-                 (search-forward (aref $x 0) nil t)
-               (replace-match (aref $x 1) t t)))
-           $strPairs))))))
-
 (defun xah-add-space-after-comma ()
   "Add a space after comma of current block or selection.
 and highlight changes made.
@@ -793,7 +175,6 @@
           (match-beginning 0)
           (match-end 0)) 'face 'highlight)))))
 
->>>>>>> 6d137004
 (defun xah-delete-blank-lines ()
   "Delete all newline around cursor.
 
@@ -952,151 +333,6 @@
             (xah-reformat-whitespaces-to-one-space $p1 $p2))))
       (put this-command 'is-long-p (not $isLong)))))
 
-<<<<<<< HEAD
-=======
-(defun xah-reformat-to-sentence-lines ()
-  "Reformat current block or selection into multiple lines by ending period.
-HTML anchor links “<a…>…</a>” is also placed on a new line.
-After this command is called, press - to repeat it.
-
-URL `http://xahlee.info/emacs/emacs/elisp_reformat_to_sentence_lines.html'
-Version: 2020-12-02 2021-08-31 2022-01-13"
-  (interactive)
-  (let ($p1 $p2)
-    (let (($bds (xah-get-bounds-of-block-or-region))) (setq $p1 (car $bds) $p2 (cdr $bds)))
-    (save-restriction
-      (narrow-to-region $p1 $p2)
-      (goto-char (point-min))
-      (while (search-forward "\n" nil t) (replace-match " "))
-      (goto-char (point-min))
-      (while (re-search-forward "  +" nil t) (replace-match " "))
-      (goto-char (point-min))
-      (while (re-search-forward "\\. +\\([(0-9A-Za-z]+\\)" nil t) (replace-match ".\n\\1"))
-      (goto-char (point-min))
-      (while (re-search-forward "<br */> *" nil t) (replace-match "<br />\n"))
-      (goto-char (point-max))
-      (while (eq (char-before) 32) (delete-char -1))))
-  (re-search-forward "\n+" nil 1)
-  (set-transient-map (let (($kmap (make-sparse-keymap))) (define-key $kmap (kbd "-") 'xah-reformat-to-sentence-lines) $kmap)))
-
-(defun xah-space-to-newline ()
-  "Replace space sequence to a newline char in current block or selection.
-
-URL `http://xahlee.info/emacs/emacs/emacs_space_to_newline.html'
-Version: 2017-08-19 2021-08-12 2021-09-12 2021-11-28"
-  (interactive)
-  (let* (($bds (xah-get-bounds-of-block-or-region))
-         ($p1 (car $bds))
-         ($p2 (cdr $bds)))
-    (save-restriction
-      (narrow-to-region $p1 $p2)
-      (goto-char (point-min))
-      (while (re-search-forward " +" nil t)
-        (replace-match "\n")))))
-
-(defun xah-slash-to-backslash (&optional Begin End)
-  "Replace slash by backslash on current line or region.
-Version: 2021-07-14 2021-09-12"
-  (interactive)
-  (let ($p1 $p2)
-    (if (and Begin End)
-        (setq $p1 Begin $p2 End)
-      (if (region-active-p)
-          (setq $p1 (region-beginning) $p2 (region-end))
-        (setq $p1 (line-beginning-position) $p2 (line-end-position))))
-    (save-restriction
-      (narrow-to-region $p1 $p2)
-      (let ((case-fold-search nil))
-        (goto-char (point-min))
-        (while (search-forward "/" nil t)
-          (replace-match "\\\\"))))))
-
-(defun xah-backslash-to-slash (&optional Begin End)
-  "Replace backslash by slash on current line or region.
-Version: 2021-09-11"
-  (interactive)
-  (let ($p1 $p2)
-    (if (and Begin End)
-        (setq $p1 Begin $p2 End)
-      (if (region-active-p)
-          (setq $p1 (region-beginning) $p2 (region-end))
-        (setq $p1 (line-beginning-position) $p2 (line-end-position))))
-    (save-restriction
-      (narrow-to-region $p1 $p2)
-      (let ((case-fold-search nil))
-        (goto-char (point-min))
-        (while (search-forward "\\" nil t)
-          (replace-match "/"))))))
-
-(defun xah-double-backslash (&optional Begin End)
-  "Replace backslash by two backslash on current line or region.
-Version: 2021-11-09"
-  (interactive)
-  (let ($p1 $p2)
-    (if (and Begin End)
-        (setq $p1 Begin $p2 End)
-      (if (region-active-p)
-          (setq $p1 (region-beginning) $p2 (region-end))
-        (setq $p1 (line-beginning-position) $p2 (line-end-position))))
-    (save-restriction
-      (narrow-to-region $p1 $p2)
-      (let ((case-fold-search nil))
-        (goto-char (point-min))
-        (while (search-forward "\\" nil t)
-          (replace-match "\\\\\\\\"))))))
-
-(defun xah-double-backslash-to-single (&optional Begin End)
-  "Replace double backslash by single backslash on current line or region.
-Version: 2021-11-09"
-  (interactive)
-  (let ($p1 $p2)
-    (if (and Begin End)
-        (setq $p1 Begin $p2 End)
-      (if (region-active-p)
-          (setq $p1 (region-beginning) $p2 (region-end))
-        (setq $p1 (line-beginning-position) $p2 (line-end-position))))
-    (save-restriction
-      (narrow-to-region $p1 $p2)
-      (let ((case-fold-search nil))
-        (goto-char (point-min))
-        (while (search-forward "\\\\"  nil t)
-          (replace-match "\\\\"))))))
-
-(defun xah-slash-to-double-backslash (&optional Begin End)
-  "Replace slash by double backslash on current line or region.
-Version: 2021-07-14"
-  (interactive)
-  (let ($p1 $p2)
-    (if (and Begin End)
-        (setq $p1 Begin $p2 End)
-      (if (region-active-p)
-          (setq $p1 (region-beginning) $p2 (region-end))
-        (setq $p1 (line-beginning-position) $p2 (line-end-position))))
-    (save-restriction
-      (narrow-to-region $p1 $p2)
-      (let ((case-fold-search nil))
-        (goto-char (point-min))
-        (while (search-forward "/" nil t)
-          (replace-match "\\\\\\\\"))))))
-
-(defun xah-double-backslash-to-slash (&optional Begin End)
-  "Replace double backslash by slash on current line or region.
-Version: 2021-07-14"
-  (interactive)
-  (let ($p1 $p2)
-    (if (and Begin End)
-        (setq $p1 Begin $p2 End)
-      (if (region-active-p)
-          (setq $p1 (region-beginning) $p2 (region-end))
-        (setq $p1 (line-beginning-position) $p2 (line-end-position))))
-    (save-restriction
-      (narrow-to-region $p1 $p2)
-      (let ((case-fold-search nil))
-        (goto-char (point-min))
-        (while (search-forward "\\\\" nil t)
-          (replace-match "/"))))))
-
->>>>>>> 6d137004
 (defun xah-comment-dwim ()
   "Like `comment-dwim', but toggle comment if cursor is not at end of line.
 
@@ -1486,14 +722,8 @@
    ("b" . isearch-forward)
    ("B" . query-replace)
    ("c" . previous-line)
-<<<<<<< HEAD
    ("d" . back-to-indentation)
    ("e" . delete-backward-char)
-=======
-   ("d" . xah-beginning-of-line-or-block)
-   ;; ("e" . xah-delete-left-char-or-selection)
-   ("e" . xah-delete-backward-char-or-bracket-text)
->>>>>>> 6d137004
    ("f" . undo)
    ("g" . backward-word)
    ("h" . backward-char)
@@ -1522,154 +752,6 @@
  '(("<home>" . xah-fly-command-mode-activate))
  :direct)
 
-<<<<<<< HEAD
-=======
-(when xah-fly-use-meta-key
-  (global-set-key (kbd "M-SPC") 'xah-fly-command-mode-activate)
-  (global-set-key (kbd "M-\"") 'nil) ; delete-horizontal-space
-  (global-set-key (kbd "M-!") 'nil)  ; shell-command
-  (global-set-key (kbd "M-$") 'nil)  ; ispell-word
-  (global-set-key (kbd "M-%") 'nil)  ; query-replace
-  (global-set-key (kbd "M-&") 'nil)  ; async-shell-command
-  (global-set-key (kbd "M-'") 'nil)  ; abbrev-prefix-mark
-  (global-set-key (kbd "M-(") 'nil)  ; insert-parentheses
-  (global-set-key (kbd "M-)") 'nil)  ; move-past-close-and-reindent
-  ;; (global-set-key (kbd "M-,") 'nil) ; xref-pop-marker-stack
-  ;; (global-set-key (kbd "M-.") 'nil) ; xref-find-definitions
-  (global-set-key (kbd "M-/") 'nil) ; dabbrev-expand
-  (global-set-key (kbd "M-:") 'nil) ; eval-expression
-  ;; (global-set-key (kbd "M-;") 'nil) ; comment-dwim
-  (global-set-key (kbd "M-<") 'nil) ; beginning-of-buffer
-  (global-set-key (kbd "M-=") 'nil) ; count-words-region
-  (global-set-key (kbd "M->") 'nil) ; end-of-buffer
-  ;; (global-set-key (kbd "M-?") 'nil) ; xref-find-references
-  (global-set-key (kbd "M-@") 'nil) ; mark-word
-  (global-set-key (kbd "M-^") 'nil) ; delete-indentation
-  (global-set-key (kbd "M-`") 'nil) ; tmm-menubar
-  (global-set-key (kbd "M-a") 'nil) ; backward-sentence
-  (global-set-key (kbd "M-b") 'nil) ; backward-word
-  (global-set-key (kbd "M-c") 'nil) ; capitalize-word
-  (global-set-key (kbd "M-d") 'nil) ;  kill-word
-  (global-set-key (kbd "M-e") 'nil) ; forward-sentence
-  (global-set-key (kbd "M-f") 'nil) ; forward-word
-  (global-set-key (kbd "M-g") 'nil) ; Prefix Command
-  (global-set-key (kbd "M-h") 'nil) ; mark-paragraph
-  (global-set-key (kbd "M-i") 'nil) ; tab-to-tab-stop
-  (global-set-key (kbd "M-j") 'nil) ; default-indent-new-line
-  (global-set-key (kbd "M-k") 'nil) ; kill-sentence
-  (global-set-key (kbd "M-l") 'nil) ; downcase-word
-  (global-set-key (kbd "M-m") 'nil) ; back-to-indentation
-  (global-set-key (kbd "M-o") 'nil) ; facemenu-keymap
-  (global-set-key (kbd "M-q") 'nil) ; fill-paragraph
-  (global-set-key (kbd "M-r") 'nil) ; move-to-window-line-top-bottom
-  (global-set-key (kbd "M-s") 'nil) ; Prefix Command
-  (global-set-key (kbd "M-t") 'nil) ; transpose-words
-  (global-set-key (kbd "M-u") 'nil) ; upcase-word
-  (global-set-key (kbd "M-v") 'nil) ; scroll-down-command
-  (global-set-key (kbd "M-w") 'nil) ; kill-ring-save
-  ;; (global-set-key (kbd "M-x") 'nil) ; execute-extended-command
-  ;; (global-set-key (kbd "M-y") 'nil) ; yank-pop
-  (global-set-key (kbd "M-z") 'nil)   ; zap-to-char
-  (global-set-key (kbd "M-{") 'nil)   ; backward-paragraph
-  (global-set-key (kbd "M-|") 'nil)   ; shell-command-on-region
-  (global-set-key (kbd "M-}") 'nil)   ; forward-paragraph
-  (global-set-key (kbd "M-~") 'nil)   ; not-modified
-  (global-set-key (kbd "M-DEL") 'nil) ; backward-kill-word
-  )
-
-(when xah-fly-use-control-key
-  ;; 2021-08-07 was
-  ;; (xah-fly--define-keys
-  ;;  xah-fly-shared-map
-  ;;  '(
-  ;;    ("C-1" . cmd)
-  ;;    ("C-2" . cmd)
-  ;;    ;; etc
-  ;;    )
-  ;;  :direct)
-
-  ;; this is a problem. because the control keybinding and meta keybinding are not supposed to change by keyboard layout such as dvorak. They should be letter direct. Also, by setting them with xah-fly-shared-map, it becomes unchangeable, that is, if a major mode set a key for C-t, it will have no effect. Current solution is just to use global-set-key. The disadvantage is that these changes leak, that is, xah-fly-keys is turned off, these ctrl keys are still changed. Still, this is better, because xah fly keys is not really meant to be turned off. You learn it, like it, use it, or leave it. Removing the tons of default emacs control and meta keys is desirable. because there are hundres of them, confusing, and mostly useless.
-  (global-set-key (kbd "<C-S-prior>") 'xah-previous-emacs-buffer)
-  (global-set-key (kbd "<C-S-next>") 'xah-next-emacs-buffer)
-
-  (global-set-key (kbd "<C-tab>") 'xah-next-user-buffer)
-  (global-set-key (kbd "<C-S-tab>") 'xah-previous-user-buffer)
-  (global-set-key (kbd "<C-S-iso-lefttab>") 'xah-previous-user-buffer)
-
-  (global-set-key (kbd "<C-prior>") 'xah-previous-user-buffer)
-  (global-set-key (kbd "<C-next>") 'xah-next-user-buffer)
-
-  (global-set-key (kbd "<f7>") 'xah-fly-leader-key-map)
-
-  (global-set-key (kbd "C-1") 'nil)
-  (global-set-key (kbd "C-2") 'pop-global-mark)
-  (global-set-key (kbd "C-3") 'previous-error)
-  (global-set-key (kbd "C-4") 'next-error)
-  (global-set-key (kbd "C-5") 'xah-previous-emacs-buffer)
-  (global-set-key (kbd "C-6") 'xah-next-emacs-buffer)
-  (global-set-key (kbd "C-7") 'xah-previous-user-buffer)
-  (global-set-key (kbd "C-8") 'xah-next-user-buffer)
-  (global-set-key (kbd "C-9") 'scroll-down-command)
-  (global-set-key (kbd "C-0") 'scroll-up-command)
-
-  (global-set-key (kbd "C--") 'text-scale-decrease)
-  (global-set-key (kbd "C-=") 'text-scale-increase)
-
-  (global-set-key (kbd "C-SPC") 'xah-fly-command-mode-activate)
-
-  (global-set-key (kbd "C-S-n") 'make-frame-command)
-  (global-set-key (kbd "C-S-s") 'write-file)
-  (global-set-key (kbd "C-S-t") 'xah-open-last-closed)
-
-  (global-set-key (kbd "C-@") 'nil)
-
-  (global-set-key (kbd "C-a") 'mark-whole-buffer)
-  (global-set-key (kbd "C-b") 'nil)
-  ;; (global-set-key (kbd "C-c") 'nil)
-  (global-set-key (kbd "C-d") 'nil)
-  (global-set-key (kbd "C-e") 'nil)
-  (global-set-key (kbd "C-f") 'nil)
-  ;; (global-set-key (kbd "C-g") 'nil)
-  ;; (global-set-key (kbd "C-h") 'nil)
-  ;; (global-set-key (kbd "C-i") 'nil)
-  ;; (global-set-key (kbd "C-j") 'nil)
-  (global-set-key (kbd "C-k") 'nil)
-  (global-set-key (kbd "C-l") 'nil)
-  ;; (global-set-key (kbd "C-m") 'nil)
-  (global-set-key (kbd "C-n") 'xah-new-empty-buffer)
-  (global-set-key (kbd "C-o") 'find-file)
-  (global-set-key (kbd "C-p") 'nil)
-  ;; (global-set-key (kbd "C-q") 'nil)
-  ;; (global-set-key (kbd "C-r") 'nil)
-  (global-set-key (kbd "C-s") 'save-buffer)
-  (global-set-key (kbd "C-t") 'nil)
-  ;; (global-set-key (kbd "C-u") 'nil)
-  (global-set-key (kbd "C-v") 'yank)
-  (global-set-key (kbd "C-w") 'xah-close-current-buffer)
-  ;; (global-set-key (kbd "C-x") 'nil)
-  ;; (global-set-key (kbd "C-y") 'nil)
-  (global-set-key (kbd "C-z") 'undo)
-
-
-  ;;
-  )
-
-(when xah-fly-use-isearch-arrows
-  (xah-fly--define-keys
-   isearch-mode-map
-   '(("<up>" . isearch-ring-retreat)
-     ("<down>" . isearch-ring-advance)
-     ("<left>" . isearch-repeat-backward)
-     ("<right>" . isearch-repeat-forward)
-     ( "C-v" . isearch-yank-kill))
-   :direct)
-  (xah-fly--define-keys
-   minibuffer-local-isearch-map
-   '(("<left>" . isearch-reverse-exit-minibuffer)
-     ("<right>" . isearch-forward-exit-minibuffer))
-   :direct))
-
->>>>>>> 6d137004
 ;; HHH___________________________________________________________________
 ;; commands related to highlight
 ;; (xah-fly--define-keys
@@ -1719,7 +801,6 @@
  (define-prefix-command 'xah-fly-n-keymap)
  '(
    ("SPC" . whitespace-mode)
-<<<<<<< HEAD
    (","   . abbrev-mode)
    ("."   . toggle-frame-fullscreen)
    ("2"   . global-hl-line-mode)
@@ -1746,48 +827,6 @@
    ("s" . project-shell)
    ("v" . project-vc-dir)
    ))
-=======
-   ("," . abbrev-mode)
-   ("." . toggle-frame-fullscreen)
-   ;; ("'" . )
-   ;; (";" . )
-   ("1" . set-input-method)
-   ("2" . global-hl-line-mode)
-   ("4" . global-display-line-numbers-mode)
-   ;; 5
-   ("6" . calendar)
-   ("7" . calc)
-   ;; 8
-   ("9" . shell-command)
-   ("0" . shell-command-on-region)
-   ("a" . text-scale-adjust)
-   ("b" . toggle-debug-on-error)
-   ("c" . toggle-case-fold-search)
-   ("d" . narrow-to-page)
-   ("e" . eshell)
-   ;; f
-   ("g" . xah-toggle-read-novel-mode)
-   ("h" . widen)
-   ("i" . make-frame-command)
-   ("j" . flyspell-buffer)
-   ("k" . menu-bar-open)
-   ("l" . toggle-word-wrap)
-   ("m" . jump-to-register)
-   ("n" . xah-narrow-to-region)
-   ("o" . variable-pitch-mode)
-   ("p" . read-only-mode)
-   ;; q
-   ;; 2021-08-10 xah-fly-keys, maybe add these
-   ("r" . count-words)
-   ("s" . count-matches)
-   ("t" . narrow-to-defun)
-   ("u" . shell)
-   ("v" . visual-line-mode)
-   ("w" . eww)
-   ("x" . save-some-buffers)
-   ("y" . toggle-truncate-lines)
-   ("z" . abort-recursive-edit)))
->>>>>>> 6d137004
 
 (xah-fly--define-keys
  ;; kinda replacement related
@@ -1809,31 +848,9 @@
 
 (xah-fly--define-keys
  (define-prefix-command 'xah-fly-t-keymap)
-<<<<<<< HEAD
  '(
    ("SPC" . xah-clean-whitespace)
    ("." . sort-lines)
-
-=======
- '(("SPC" . xah-clean-whitespace)
-   ("TAB" . move-to-column)
-
-   ("1" . xah-append-to-register-1)
-   ("2" . xah-clear-register-1)
-
-   ("3" . xah-copy-to-register-1)
-   ("4" . xah-paste-from-register-1)
-
-   ("8" . xah-clear-register-1)
-   ("7" . xah-append-to-register-1)
-
-   ("." . xah-sort-lines)
-   ("," . sort-numeric-fields)
-   ("'" . reverse-region)
-   ;; a
-   ("b" . xah-reformat-to-sentence-lines)
-   ("c" . goto-char)
->>>>>>> 6d137004
    ("d" . mark-defun)
    ("e" . list-matching-lines)
 ))
