;;; xah-fly-keys.el --- ergonomic modal keybinding minor mode. -*- coding: utf-8; lexical-binding: t; byte-compile-docstring-max-column: 200; -*-

;; Copyright © 2013-2022 by Xah Lee

;; Author: Xah Lee ( http://xahlee.info/ )
;; Version: 16.13.20220216220117
;; Created: 10 Sep 2013
;; Package-Requires: ((emacs "24.1"))
;; Keywords: convenience, emulations, vim, ergoemacs
;; License: GPL v2. Tell your friends to buy a copy.
;; Homepage: http://xahlee.info/emacs/misc/ergoemacs_vi_mode.html

;; This file is not part of GNU Emacs.

;; If you like this project, Buy Xah Emacs Tutorial http://xahlee.info/emacs/emacs/buy_xah_emacs_tutorial.html or make a donation. Thanks.

;; HHH___________________________________________________________________

(defgroup xah-fly-keys nil
  "Ergonomic modal keybinding minor mode."
  :group 'keyboard)

(defvar xah-fly-command-mode-activate-hook nil "Hook for `xah-fly-command-mode-activate'")
(defvar xah-fly-insert-mode-activate-hook nil "Hook for `xah-fly-insert-mode-activate'")

(defvar xah-fly-command-mode-indicator " NORMAL "
  "Character in mode line indicating command mode is active.")
(defvar xah-fly-insert-mode-indicator " INSERT "
  "Character in mode line indicating insert mode is active.")

(defun xah-get-bounds-of-block ()
  "Return the boundary (START . END) of current block.
Version: 2021-08-12"
  (let ( $p1 $p2 ($blankRegex "\n[ \t]*\n"))
    (save-excursion
      (setq $p1 (if (re-search-backward $blankRegex nil 1)
                    (goto-char (match-end 0))
                  (point)))
      (setq $p2 (if (re-search-forward $blankRegex nil 1)
                    (match-beginning 0)
                  (point))))
    (cons $p1 $p2 )))

(defun xah-get-bounds-of-block-or-region ()
  "If region is active, return its boundary,
else same as `xah-get-bounds-of-block'.
Version: 2021-08-12"
  (if (region-active-p)
      (cons (region-beginning) (region-end))
    (xah-get-bounds-of-block)))

;; HHH___________________________________________________________________
;; editing commands

(defun xah-copy-line-or-region ()
  "Copy current line or selection.
When called repeatedly, append copy subsequent lines.
When `universal-argument' is called first, copy whole buffer
(respects `narrow-to-region').

URL `http://xahlee.info/emacs/emacs/emacs_copy_cut_current_line.html'
Version: 2019-10-30"
  (interactive)
  (let ((inhibit-field-text-motion nil))
    (if current-prefix-arg
        (progn
          (copy-region-as-kill (point-min) (point-max)))
      (if (region-active-p)
          (progn
            (copy-region-as-kill (region-beginning) (region-end)))
        (if (eq last-command this-command)
            (if (eobp)
                (progn )
              (progn
                (kill-append "\n" nil)
                (kill-append
                 (buffer-substring-no-properties (line-beginning-position) (line-end-position))
                 nil)
                (progn
                  (end-of-line)
                  (forward-char))))
          (if (eobp)
              (if (eq (char-before) 10 )
                  (progn )
                (progn
                  (copy-region-as-kill (line-beginning-position) (line-end-position))
                  (end-of-line)))
            (progn
              (copy-region-as-kill (line-beginning-position) (line-end-position))
              (end-of-line)
              (forward-char))))))))

(defun xah-cut-line-or-region ()
  "Cut current line or selection.
When `universal-argument' is called first, cut whole buffer
 (respects `narrow-to-region').

URL `http://xahlee.info/emacs/emacs/emacs_copy_cut_current_line.html'
Version: 2015-06-10"
  (interactive)
  (if current-prefix-arg
      (progn ; not using kill-region because we don't want to include previous kill
        (kill-new (buffer-string))
        (delete-region (point-min) (point-max)))
    (progn (if (region-active-p)
               (kill-region (region-beginning) (region-end) t)
             (kill-region (line-beginning-position) (line-beginning-position 2))))))

(defun xah-copy-all-or-region ()
  "Copy buffer or selection content to `kill-ring'.
Respects `narrow-to-region'.

URL `http://xahlee.info/emacs/emacs/emacs_copy_cut_all_or_region.html'
Version: 2015-08-22"
  (interactive)
  (if (region-active-p)
      (progn
        (kill-new (buffer-substring (region-beginning) (region-end)))
        (message "Text selection copied."))
    (progn
      (kill-new (buffer-string))
      (message "Buffer content copied."))))

(defun xah-cut-all-or-region ()
  "Cut buffer or selection content to `kill-ring'.
Respects `narrow-to-region'.

URL `http://xahlee.info/emacs/emacs/emacs_copy_cut_all_or_region.html'
Version: 2015-08-22"
  (interactive)
  (if (region-active-p)
      (progn
        (kill-new (buffer-substring (region-beginning) (region-end)))
        (delete-region (region-beginning) (region-end)))
    (progn
      (kill-new (buffer-string))
      (delete-region (point-min) (point-max)))))

(defun xah-paste-or-paste-previous ()
  "Paste. When called repeatedly, paste previous.
This command calls `yank', and if repeated, call `yank-pop'.

When `universal-argument' is called first with a number arg,
paste that many times.

URL `http://xahlee.info/emacs/emacs/emacs_paste_or_paste_previous.html'
Version: 2017-07-25 2020-09-08"
  (interactive)
  (progn
    (when (and delete-selection-mode (region-active-p))
      (delete-region (region-beginning) (region-end)))
    (if current-prefix-arg
        (progn
          (dotimes (_ (prefix-numeric-value current-prefix-arg))
            (yank)))
      (if (eq real-last-command this-command)
          (yank-pop 1)
        (yank)))))

(defun xah-add-space-after-comma ()
  "Add a space after comma of current block or selection.
and highlight changes made.
Version 2022-01-20"
  (interactive)
  (let ($p1 $p2)
    (let (($bds (xah-get-bounds-of-block-or-region))) (setq $p1 (car $bds) $p2 (cdr $bds)))
    (save-restriction
      (narrow-to-region $p1 $p2)
      (goto-char (point-min))
      (while
          (re-search-forward ",\\b" nil t)
        (replace-match ", ")
        (overlay-put
         (make-overlay
          (match-beginning 0)
          (match-end 0)) 'face 'highlight)))))

(defun xah-delete-blank-lines ()
  "Delete all newline around cursor.

URL `http://xahlee.info/emacs/emacs/emacs_shrink_whitespace.html'
Version: 2018-04-02"
  (interactive)
  (let ($p3 $p4)
          (skip-chars-backward "\n")
          (setq $p3 (point))
          (skip-chars-forward "\n")
          (setq $p4 (point))
          (delete-region $p3 $p4)))

(defun xah-fly-delete-spaces ()
  "Delete space, tab, IDEOGRAPHIC SPACE (U+3000) around cursor.
Version: 2019-06-13"
  (interactive)
  (let (p1 p2)
    (skip-chars-forward " \t　")
    (setq p2 (point))
    (skip-chars-backward " \t　")
    (setq p1 (point))
    (delete-region p1 p2)))

(defun xah-shrink-whitespaces ()
  "Remove whitespaces around cursor .

Shrink neighboring spaces, then newlines, then spaces again,
leaving one space or newline at each step, till no more white space.

URL `http://xahlee.info/emacs/emacs/emacs_shrink_whitespace.html'
Version: 2014-10-21 2021-11-26 2021-11-30"
  (interactive)
  (let* (($eol-count 0)
         ($p0 (point))
         $p1 ; whitespace begin
         $p2 ; whitespace end
         ($charBefore (char-before))
         ($charAfter (char-after))
         ($space-neighbor-p (or (eq $charBefore 32) (eq $charBefore 9) (eq $charAfter 32) (eq $charAfter 9))))
    (skip-chars-backward " \n\t　")
    (setq $p1 (point))
    (goto-char $p0)
    (skip-chars-forward " \n\t　")
    (setq $p2 (point))
    (goto-char $p1)
    (while (search-forward "\n" $p2 t)
      (setq $eol-count (1+ $eol-count)))
    (goto-char $p0)
    (cond
     ((eq $eol-count 0)
      (if (> (- $p2 $p1) 1)
          (progn
            (delete-horizontal-space) (insert " "))
        (progn (delete-horizontal-space))))
     ((eq $eol-count 1)
      (if $space-neighbor-p
          (xah-fly-delete-spaces)
        (progn (xah-delete-blank-lines) (insert " "))))
     ((eq $eol-count 2)
      (if $space-neighbor-p
          (xah-fly-delete-spaces)
        (progn
          (xah-delete-blank-lines)
          (insert "\n"))))
     ((> $eol-count 2)
      (if $space-neighbor-p
          (xah-fly-delete-spaces)
        (progn
          (goto-char $p2)
          (search-backward "\n")
          (delete-region $p1 (point))
          (insert "\n"))))
     (t (progn
          (message "nothing done. logic error 40873. shouldn't reach here"))))))

(defun xah-fill-or-unfill ()
  "Reformat current block or selection to short/long line.
First call will break into multiple short lines. Repeated call
toggles between short and long lines.
This commands calls `fill-region' to do its work.
Set `fill-column' for short line length.

URL `http://xahlee.info/emacs/emacs/modernization_fill-paragraph.html'
Version: 2020-11-22 2021-08-13"
  (interactive)
  ;; This command symbol has a property “'longline-p”, the possible values are t and nil. This property is used to easily determine whether to compact or uncompact, when this command is called again
  (let ( ($isLongline (if (eq last-command this-command) (get this-command 'longline-p) t))
         (deactivate-mark nil)
         $p1 $p2 )
    (let (($bds (xah-get-bounds-of-block-or-region))) (setq $p1 (car $bds) $p2 (cdr $bds)))
    (if $isLongline
        (fill-region $p1 $p2)
      (let ((fill-column most-positive-fixnum ))
        (fill-region $p1 $p2)))
    (put this-command 'longline-p (not $isLongline))))

(defun xah-reformat-whitespaces-to-one-space (Begin End)
  "Replace whitespaces by one space.

URL `http://xahlee.info/emacs/emacs/emacs_reformat_lines.html'
Version: 2017-01-11 2022-01-08"
  (interactive "r")
  (save-restriction
      (narrow-to-region Begin End)
      (goto-char (point-min))
      (while (search-forward "\n" nil 1) (replace-match " "))
      (goto-char (point-min))
      (while (search-forward "\t" nil 1) (replace-match " "))
      (goto-char (point-min))
      (while (re-search-forward " +" nil 1) (replace-match " "))
      (goto-char (point-max))))

(defun xah-reformat-to-multi-lines ( &optional Begin End MinLength)
  "Replace spaces by a newline at ~70 chars, on current block or selection.
If `universal-argument' is called first, ask user for max width.

URL `http://xahlee.info/emacs/emacs/emacs_reformat_lines.html'
Version: 2018-12-16 2021-07-06 2021-08-12"
  (interactive)
  (let ( $p1 $p2 $minlen )
    (setq $minlen (if MinLength MinLength (if current-prefix-arg (prefix-numeric-value current-prefix-arg) fill-column)))
    (if (and Begin End)
        (setq $p1 Begin $p2 End)
      (let (($bds (xah-get-bounds-of-block-or-region))) (setq $p1 (car $bds) $p2 (cdr $bds))))
    (save-excursion
      (save-restriction
        (narrow-to-region $p1 $p2)
        (goto-char (point-min))
        (while (re-search-forward " +" nil 1)
          (when (> (- (point) (line-beginning-position)) $minlen)
            (replace-match "\n" )))))))

(defun xah-reformat-lines (&optional Width)
  "Reformat current block or selection into short lines or 1 long line.
When called for the first time, change to one long line.
Second call change it to multiple short lines. Repeated call toggles.
If `universal-argument' is called first, ask user to type max length
of line. By default, it is 70.

URL `http://xahlee.info/emacs/emacs/emacs_reformat_lines.html'
Created 2016 or before.
Version: 2021-07-05 2021-08-13"
  (interactive)
  ;; This command symbol has a property 'is-long-p, the possible values are t and nil. This property is used to easily determine whether to compact or uncompact, when this command is called again
  (let ($isLong $width $p1 $p2)
    (setq $width (if Width Width (if current-prefix-arg (prefix-numeric-value current-prefix-arg) 70)))
    (setq $isLong (if (eq last-command this-command) (get this-command 'is-long-p) nil))
    (let (($bds (xah-get-bounds-of-block-or-region))) (setq $p1 (car $bds) $p2 (cdr $bds)))
    (progn
      (if current-prefix-arg
          (xah-reformat-to-multi-lines $p1 $p2 $width)
        (if $isLong
            (xah-reformat-to-multi-lines $p1 $p2 $width)
          (progn
            (xah-reformat-whitespaces-to-one-space $p1 $p2))))
      (put this-command 'is-long-p (not $isLong)))))

(defun xah-comment-dwim ()
  "Like `comment-dwim', but toggle comment if cursor is not at end of line.

URL `http://xahlee.info/emacs/emacs/emacs_toggle_comment_by_line.html'
Version: 2016-10-25"
  (interactive)
  (if (region-active-p)
      (comment-dwim nil)
    (let (($lbp (line-beginning-position))
          ($lep (line-end-position)))
      (if (eq $lbp $lep)
          (progn
            (comment-dwim nil))
        (if (eq (point) $lep)
            (progn
              (comment-dwim nil))
          (progn
            (comment-or-uncomment-region $lbp $lep)
            (forward-line )))))))

;; HHH___________________________________________________________________
;; insertion commands


;; HHH___________________________________________________________________
;; text selection

(defun xah-select-line ()
  "Select current line. If region is active, extend selection downward by line.
If `visual-line-mode' is on, consider line as visual line.

URL `http://xahlee.info/emacs/emacs/modernization_mark-word.html'
Version: 2017-11-01 2021-03-19"
  (interactive)
  (if (region-active-p)
      (if visual-line-mode
          (let (($p1 (point)))
                (end-of-visual-line 1)
                (when (eq $p1 (point))
                  (end-of-visual-line 2)))
        (progn
          (forward-line 1)
          (end-of-line)))
    (if visual-line-mode
        (progn (beginning-of-visual-line)
               (set-mark (point))
               (end-of-visual-line))
      (progn
        (end-of-line)
        (set-mark (line-beginning-position))))))

(defun xah-extend-selection ()
  "Select the current word, bracket/quote expression, or expand selection.
Subsequent calls expands the selection.

when there is no selection,
• if cursor is on a any type of bracket (including parenthesis,
quotation mark), select whole bracketed thing including bracket
• else, select current word.

when there is a selection, the selection extension behavior
is still experimental. But when cursor is on a any type of
bracket (parenthesis, quote), it extends selection to outer bracket.

URL `http://xahlee.info/emacs/emacs/modernization_mark-word.html'
Version: 2020-02-04"
  (interactive)
  (if (region-active-p)
      (progn
        (let (($rb (region-beginning)) ($re (region-end)))
          (goto-char $rb)
          (cond
           ((looking-at "\\s(")
            (if (eq (nth 0 (syntax-ppss)) 0)
                (progn
                  ;; (message "left bracket, depth 0.")
                  (end-of-line) ; select current line
                  (set-mark (line-beginning-position)))
              (progn
                ;; (message "left bracket, depth not 0")
                (up-list -1 t t)
                (mark-sexp))))
           ((eq $rb (line-beginning-position))
            (progn
              (goto-char $rb)
              (let (($firstLineEndPos (line-end-position)))
                (cond
                 ((eq $re $firstLineEndPos)
                  (progn
                    ;; (message "exactly 1 line. extend to next whole line." )
                    (forward-line 1)
                    (end-of-line)))
                 ((< $re $firstLineEndPos)
                  (progn
                    ;; (message "less than 1 line. complete the line." )
                    (end-of-line)))
                 ((> $re $firstLineEndPos)
                  (progn
                    ;; (message "beginning of line, but end is greater than 1st end of line" )
                    (goto-char $re)
                    (if (eq (point) (line-end-position))
                        (progn
                          ;; (message "exactly multiple lines" )
                          (forward-line 1)
                          (end-of-line))
                      (progn
                        ;; (message "multiple lines but end is not eol. make it so" )
                        (goto-char $re)
                        (end-of-line)))))
                 (t (error "logic error 42946" ))))))
           ((and (> (point) (line-beginning-position)) (<= (point) (line-end-position)))
            (progn
              ;; (message "less than 1 line" )
              (end-of-line) ; select current line
              (set-mark (line-beginning-position))))
           (t
            ;; (message "last resort" )
            nil))))
    (progn
      (cond
       ((looking-at "\\s(")
        ;; (message "left bracket")
        (mark-sexp)) ; left bracket
       ((looking-at "\\s)")
        ;; (message "right bracket")
        (backward-up-list) (mark-sexp))
       ((looking-at "\\s\"")
        ;; (message "string quote")
        (mark-sexp)) ; string quote
       ;; ((and (eq (point) (line-beginning-position)) (not (looking-at "\n")))
       ;;  (message "beginning of line and not empty")
       ;;  (end-of-line)
       ;;  (set-mark (line-beginning-position)))
       ((or (looking-back "\\s_" 1) (looking-back "\\sw" 1))
        ;; (message "left is word or symbol")
        (skip-syntax-backward "_w" )
        ;; (re-search-backward "^\\(\\sw\\|\\s_\\)" nil t)
        (push-mark)
        (skip-syntax-forward "_w")
        (setq mark-active t)
        ;; (exchange-point-and-mark)
        )
       ((and (looking-at "\\s ") (looking-back "\\s " 1))
        ;; (message "left and right both space" )
        (skip-chars-backward "\\s " ) (set-mark (point))
        (skip-chars-forward "\\s "))
       ((and (looking-at "\n") (looking-back "\n" 1))
        ;; (message "left and right both newline")
        (skip-chars-forward "\n")
        (set-mark (point))
        (re-search-forward "\n[ \t]*\n")) ; between blank lines, select next block
       (t
        ;; (message "just mark sexp" )
        (mark-sexp)
        (exchange-point-and-mark))
       ;;
       ))))

;; HHH___________________________________________________________________
;; misc

(defun xah-user-buffer-p ()
  "Return t if current buffer is a user buffer, else nil.
Typically, if buffer name starts with *, it is not considered a user buffer.
This function is used by buffer switching command and close buffer
command, so that next buffer shown is a user buffer.
You can override this function to get your idea of “user buffer”.
Version: 2016-06-18"
  (interactive)
  (cond
   ((string-equal "*" (substring (buffer-name) 0 1)) nil)
   ((string-equal major-mode "dired-mode") nil)
   ((string-equal major-mode "eww-mode") nil)
   (t t)))

(defun xah-next-user-buffer ()
  "Switch to the next user buffer.
“user buffer” is determined by `xah-user-buffer-p'.

URL `http://xahlee.info/emacs/emacs/elisp_next_prev_user_buffer.html'
Version: 2016-06-19"
  (interactive)
  (next-buffer)
  (let ((i 0))
    (while (< i 20)
      (if (not (xah-user-buffer-p))
          (progn (next-buffer)
                 (setq i (1+ i)))
        (progn (setq i 100))))))

(defun xah-previous-user-buffer ()
  "Switch to the previous user buffer.
“user buffer” is determined by `xah-user-buffer-p'.

URL `http://xahlee.info/emacs/emacs/elisp_next_prev_user_buffer.html'
Version: 2016-06-19"
  (interactive)
  (previous-buffer)
  (let ((i 0))
    (while (< i 20)
      (if (not (xah-user-buffer-p))
          (progn (previous-buffer)
                 (setq i (1+ i)))
        (progn (setq i 100))))))

(if (version<= emacs-version "26.0.50")
    (defalias 'xah-display-line-numbers-mode #'linum-mode)
  (defalias 'xah-display-line-numbers-mode #'global-display-line-numbers-mode))

(defvar xah-fly-M-x-command nil "Command to call for emacs
`execute-extended-command' replacement, used by `xah-fly-M-x'.
 Value should be a lisp symbol.")

(setq xah-fly-M-x-command nil)

(defun xah-fly-M-x ()
  "Calls `execute-extended-command' or an alternative.
If `xah-fly-M-x-command' is non-nil, call it,
else call one of the following, in order:
`smex', `helm-M-x', `counsel-M-x', `execute-extended-command'.
Version: 2020-04-09 2021-02-24"
  (interactive)
  (command-execute
   (cond
    ((and (boundp 'xah-fly-M-x-command) xah-fly-M-x-command) xah-fly-M-x-command )
    ((fboundp 'smex) 'smex)
    ((fboundp 'helm-M-x) 'helm-M-x)
    ((fboundp 'counsel-M-x) 'counsel-M-x)
    (t 'execute-extended-command))
   nil
   nil
   :special))

;; HHH___________________________________________________________________

(defun xah-clean-whitespace ()
  "Delete trailing whitespace, and replace repeated blank lines to just 1.
Only space and tab is considered whitespace here.
Works on whole buffer or selection, respects `narrow-to-region'.

URL `http://xahlee.info/emacs/emacs/elisp_compact_empty_lines.html'
Version: 2017-09-22 2021-08-27"
  (interactive)
  (let ($begin $end)
    (if (region-active-p)
        (setq $begin (region-beginning) $end (region-end))
      (setq $begin (point-min) $end (point-max)))
    (save-excursion
      (save-restriction
        (narrow-to-region $begin $end)
        (goto-char (point-min))
        (while (re-search-forward "[ \t]+\n" nil 1) (replace-match "\n"))
        (goto-char (point-min))
        (while (re-search-forward "\n\n\n+" nil 1) (replace-match "\n\n"))
        (goto-char (point-max))
        (while (eq (char-before) ? ) (delete-char -1))))))

;; HHH___________________________________________________________________
;; G3R functions

(defun g3r-toggle-maximize-buffer ()
  "Toggles fullscreen/zoom for currently selected buffer"
  (interactive)
  (if (= 1 (length (window-list)))
      (jump-to-register '_)
    (progn
      (window-configuration-to-register '_)
      (delete-other-windows))))

;; HHH___________________________________________________________________
;; key maps for conversion

(defun xah-fly--key-char (Charstr)
  "Return the corresponding char Charstr according to
`xah-fly--current-layout-kmap'.
Charstr must be a string of single char. If more than 1 char,
return it unchanged.
Version 2020-04-18"
  (interactive)
  (if (> (length Charstr) 1)
      Charstr
    (let (($result (assoc Charstr nil)))
      (if $result (cdr $result) Charstr ))))

(defmacro xah-fly--define-keys (KeymapName KeyCmdAlist &optional DirectQ)
  "Map `define-key' over a alist KeyCmdAlist, with key layout remap.
The key is remapped from Dvorak to the current keyboard layout
by `xah-fly--key-char'.
If DirectQ is t, do not remap key to current keyboard layout.
Example usage:
;; (xah-fly--define-keys
;;  (define-prefix-command 'xah-fly-dot-keymap)
;;  '(
;;    (\"h\" . highlight-symbol-at-point)
;;    (\".\" . isearch-forward-symbol-at-point)
;;    (\"1\" . hi-lock-find-patterns)
;;    (\"w\" . isearch-forward-word)))
Version: 2020-04-18"
  (let (($keymapName (make-symbol "keymap-name")))
    `(let ((,$keymapName , KeymapName))
       ,@(mapcar
          (lambda ($pair)
            `(define-key
               ,$keymapName
               (kbd (,(if DirectQ #'identity #'xah-fly--key-char) ,(car $pair)))
               ,(list 'quote (cdr $pair))))
          (cadr KeyCmdAlist)))))

;; HHH___________________________________________________________________
;; keymaps

(defvar xah-fly-key-map (make-sparse-keymap)
  "Backward-compatibility map for `xah-fly-keys' minor mode.
If `xah-fly-insert-state-p' is true, point to `xah-fly-insert-map', else, point to points to `xah-fly-command-map'.")

(make-obsolete-variable
 'xah-fly-key-map
 "Put bindings for command mode in `xah-fly-command-map', bindings for
insert mode in `xah-fly-insert-map' and bindings that are common to both
command and insert modes in `xah-fly-shared-map'."
 "2020-04-16")

(defvar xah-fly-shared-map (make-sparse-keymap)
  "Parent keymap of `xah-fly-command-map' and `xah-fly-insert-map'.

Define keys that are available in both command and insert modes here, like
`xah-fly-mode-toggle'")

;; (cons 'keymap xah-fly-shared-map) makes a new keymap with `xah-fly-shared-map' as its parent. See info node (elisp)Inheritance and Keymaps.
(defvar xah-fly-command-map (cons 'keymap xah-fly-shared-map)
  "Keymap that takes precedence over all other keymaps in command mode.

Inherits bindings from `xah-fly-shared-map'. In command mode, if no binding
is found in this map `xah-fly-shared-map' is checked, then if there is
still no binding, the other active keymaps are checked like normal. However,
if a key is explicitly bound to nil in this map, it will not be looked
up in `xah-fly-shared-map' and lookup will skip directly to the normally
active maps. In this way, bindings in `xah-fly-shared-map' can be disabled
by this map.

Effectively, this map takes precedence over all others when command mode
is enabled.")

(defvar xah-fly-insert-map (cons 'keymap xah-fly-shared-map)
  "Keymap for bindings that will be checked in insert mode. Active whenever
`xah-fly-keys' is non-nil.

Inherits bindings from `xah-fly-shared-map'. In insert mode, if no binding
is found in this map `xah-fly-shared-map' is checked, then if there is
still no binding, the other active keymaps are checked like normal. However,
if a key is explicitly bound to nil in this map, it will not be looked
up in `xah-fly-shared-map' and lookup will skip directly to the normally
active maps. In this way, bindings in `xah-fly-shared-map' can be disabled
by this map.

Keep in mind that this acts like a normal global minor mode map, so other
minor modes loaded later may override bindings in this map.")

(defvar xah-fly--deactivate-command-mode-func nil)

;; HHH___________________________________________________________________
;; setting keys

(xah-fly--define-keys
 xah-fly-command-map
 '(
   ("~" . nil)
   (":" . nil)

   ("SPC" . xah-fly-leader-key-map)
   ("DEL" . xah-fly-leader-key-map)
   ("'" . xah-reformat-lines)
   ("," . xah-shrink-whitespaces)
   ("." . backward-kill-word)
   (";" . xah-comment-dwim)
   ("/" . hippie-expand)
   ("\\" . nil)
   ("=" . nil)

   ("1" . xah-extend-selection)
   ("2" . xah-select-line)
   ("3" . delete-other-windows)
   ("4" . split-window-below)

   ("a" . xah-fly-M-x)
   ("b" . isearch-forward)
   ("B" . query-replace)
   ("c" . previous-line)
   ("d" . back-to-indentation)
   ("e" . delete-backward-char)
   ("f" . undo)
   ("g" . backward-word)
   ("h" . backward-char)
   ("i" . delete-forward-char)
   ("j" . xah-copy-line-or-region)
   ("k" . xah-paste-or-paste-previous)
   ("l" . recenter-top-bottom)
   ("m" . backward-list)
   ("n" . forward-char)
   ("o" . open-line)
   ("p" . kill-word)
   ("q" . xah-cut-line-or-region)
   ("r" . forward-word)
   ("s" . end-of-line)
   ("t" . next-line)
   ("u" . xah-fly-insert-mode-activate)
   ("v" . forward-list)
   ("w" . other-window)
   ("y" . set-mark-command)))

;; HHH___________________________________________________________________
;; set control meta, etc keys

(xah-fly--define-keys
 xah-fly-shared-map
 '(("<home>" . xah-fly-command-mode-activate))
 :direct)

<<<<<<< HEAD
=======
(when xah-fly-use-meta-key
  (global-set-key (kbd "M-SPC") 'xah-fly-command-mode-activate)
  (global-set-key (kbd "M-\"") 'nil) ; delete-horizontal-space
  (global-set-key (kbd "M-!") 'nil)  ; shell-command
  (global-set-key (kbd "M-$") 'nil)  ; ispell-word
  (global-set-key (kbd "M-%") 'nil)  ; query-replace
  (global-set-key (kbd "M-&") 'nil)  ; async-shell-command
  (global-set-key (kbd "M-'") 'nil)  ; abbrev-prefix-mark
  (global-set-key (kbd "M-(") 'nil)  ; insert-parentheses
  (global-set-key (kbd "M-)") 'nil)  ; move-past-close-and-reindent
  ;; (global-set-key (kbd "M-,") 'nil) ; xref-pop-marker-stack
  ;; (global-set-key (kbd "M-.") 'nil) ; xref-find-definitions
  (global-set-key (kbd "M-/") 'nil) ; dabbrev-expand
  (global-set-key (kbd "M-:") 'nil) ; eval-expression
  ;; (global-set-key (kbd "M-;") 'nil) ; comment-dwim
  (global-set-key (kbd "M-<") 'nil) ; beginning-of-buffer
  (global-set-key (kbd "M-=") 'nil) ; count-words-region
  (global-set-key (kbd "M->") 'nil) ; end-of-buffer
  ;; (global-set-key (kbd "M-?") 'nil) ; xref-find-references
  (global-set-key (kbd "M-@") 'nil) ; mark-word
  (global-set-key (kbd "M-^") 'nil) ; delete-indentation
  (global-set-key (kbd "M-`") 'nil) ; tmm-menubar
  (global-set-key (kbd "M-a") 'nil) ; backward-sentence
  (global-set-key (kbd "M-b") 'nil) ; backward-word
  (global-set-key (kbd "M-c") 'nil) ; capitalize-word
  (global-set-key (kbd "M-d") 'nil) ;  kill-word
  (global-set-key (kbd "M-e") 'nil) ; forward-sentence
  (global-set-key (kbd "M-f") 'nil) ; forward-word
  (global-set-key (kbd "M-g") 'nil) ; Prefix Command
  (global-set-key (kbd "M-h") 'nil) ; mark-paragraph
  (global-set-key (kbd "M-i") 'nil) ; tab-to-tab-stop
  (global-set-key (kbd "M-j") 'nil) ; default-indent-new-line
  (global-set-key (kbd "M-k") 'nil) ; kill-sentence
  (global-set-key (kbd "M-l") 'nil) ; downcase-word
  (global-set-key (kbd "M-m") 'nil) ; back-to-indentation
  (global-set-key (kbd "M-o") 'nil) ; facemenu-keymap
  (global-set-key (kbd "M-q") 'nil) ; fill-paragraph
  (global-set-key (kbd "M-r") 'nil) ; move-to-window-line-top-bottom
  (global-set-key (kbd "M-s") 'nil) ; Prefix Command
  (global-set-key (kbd "M-t") 'nil) ; transpose-words
  (global-set-key (kbd "M-u") 'nil) ; upcase-word
  (global-set-key (kbd "M-v") 'nil) ; scroll-down-command
  (global-set-key (kbd "M-w") 'nil) ; kill-ring-save
  ;; (global-set-key (kbd "M-x") 'nil) ; execute-extended-command
  ;; (global-set-key (kbd "M-y") 'nil) ; yank-pop
  (global-set-key (kbd "M-z") 'nil)   ; zap-to-char
  (global-set-key (kbd "M-{") 'nil)   ; backward-paragraph
  (global-set-key (kbd "M-|") 'nil)   ; shell-command-on-region
  (global-set-key (kbd "M-}") 'nil)   ; forward-paragraph
  (global-set-key (kbd "M-~") 'nil)   ; not-modified
  (global-set-key (kbd "M-DEL") 'nil) ; backward-kill-word
  )

(when xah-fly-use-control-key
  ;; 2021-08-07 was
  ;; (xah-fly--define-keys
  ;;  xah-fly-shared-map
  ;;  '(
  ;;    ("C-1" . cmd)
  ;;    ("C-2" . cmd)
  ;;    ;; etc
  ;;    )
  ;;  :direct)

  ;; this is a problem. because the control keybinding and meta keybinding are not supposed to change by keyboard layout such as dvorak. They should be letter direct. Also, by setting them with xah-fly-shared-map, it becomes unchangeable, that is, if a major mode set a key for C-t, it will have no effect. Current solution is just to use global-set-key. The disadvantage is that these changes leak, that is, xah-fly-keys is turned off, these ctrl keys are still changed. Still, this is better, because xah fly keys is not really meant to be turned off. You learn it, like it, use it, or leave it. Removing the tons of default emacs control and meta keys is desirable. because there are hundres of them, confusing, and mostly useless.
  (global-set-key (kbd "<C-S-prior>") 'xah-previous-emacs-buffer)
  (global-set-key (kbd "<C-S-next>") 'xah-next-emacs-buffer)

  (global-set-key (kbd "<C-tab>") 'xah-next-user-buffer)
  (global-set-key (kbd "<C-S-tab>") 'xah-previous-user-buffer)
  (global-set-key (kbd "<C-S-iso-lefttab>") 'xah-previous-user-buffer)

  (global-set-key (kbd "<C-prior>") 'xah-previous-user-buffer)
  (global-set-key (kbd "<C-next>") 'xah-next-user-buffer)

  (global-set-key (kbd "<f7>") 'xah-fly-leader-key-map)

  (global-set-key (kbd "C-1") 'nil)
  (global-set-key (kbd "C-2") 'pop-global-mark)
  (global-set-key (kbd "C-3") 'previous-error)
  (global-set-key (kbd "C-4") 'next-error)
  (global-set-key (kbd "C-5") 'xah-previous-emacs-buffer)
  (global-set-key (kbd "C-6") 'xah-next-emacs-buffer)
  (global-set-key (kbd "C-7") 'xah-previous-user-buffer)
  (global-set-key (kbd "C-8") 'xah-next-user-buffer)
  (global-set-key (kbd "C-9") 'scroll-down-command)
  (global-set-key (kbd "C-0") 'scroll-up-command)

  (global-set-key (kbd "C--") 'text-scale-decrease)
  (global-set-key (kbd "C-=") 'text-scale-increase)

  (global-set-key (kbd "C-SPC") 'xah-fly-command-mode-activate)

  (global-set-key (kbd "C-S-n") 'make-frame-command)
  (global-set-key (kbd "C-S-s") 'write-file)
  (global-set-key (kbd "C-S-t") 'xah-open-last-closed)

  (global-set-key (kbd "C-@") 'nil)

  (global-set-key (kbd "C-a") 'mark-whole-buffer)
  (global-set-key (kbd "C-b") 'nil)
  ;; (global-set-key (kbd "C-c") 'nil)
  (global-set-key (kbd "C-d") 'nil)
  (global-set-key (kbd "C-e") 'nil)
  (global-set-key (kbd "C-f") 'nil)
  ;; (global-set-key (kbd "C-g") 'nil)
  ;; (global-set-key (kbd "C-h") 'nil)
  ;; (global-set-key (kbd "C-i") 'nil)
  ;; (global-set-key (kbd "C-j") 'nil)
  (global-set-key (kbd "C-k") 'nil)
  (global-set-key (kbd "C-l") 'nil)
  ;; (global-set-key (kbd "C-m") 'nil)
  (global-set-key (kbd "C-n") 'xah-new-empty-buffer)
  (global-set-key (kbd "C-o") 'find-file)
  (global-set-key (kbd "C-p") 'nil)
  ;; (global-set-key (kbd "C-q") 'nil)
  ;; (global-set-key (kbd "C-r") 'nil)
  (global-set-key (kbd "C-s") 'save-buffer)
  (global-set-key (kbd "C-t") 'hippie-expand)
  ;; (global-set-key (kbd "C-u") 'nil)
  (global-set-key (kbd "C-v") 'yank)
  (global-set-key (kbd "C-w") 'xah-close-current-buffer)
  ;; (global-set-key (kbd "C-x") 'nil)
  ;; (global-set-key (kbd "C-y") 'nil)
  (global-set-key (kbd "C-z") 'undo)


  ;;
  )

(when xah-fly-use-isearch-arrows
  (xah-fly--define-keys
   isearch-mode-map
   '(("<up>" . isearch-ring-retreat)
     ("<down>" . isearch-ring-advance)
     ("<left>" . isearch-repeat-backward)
     ("<right>" . isearch-repeat-forward)
     ( "C-v" . isearch-yank-kill))
   :direct)
  (xah-fly--define-keys
   minibuffer-local-isearch-map
   '(("<left>" . isearch-reverse-exit-minibuffer)
     ("<right>" . isearch-forward-exit-minibuffer))
   :direct))

>>>>>>> 84587cfb
;; HHH___________________________________________________________________
;; commands related to highlight
;; (xah-fly--define-keys
 ;; (define-prefix-command 'xah-fly-dot-keymap)
 ;; '(
   ;; ))

;; HHH___________________________________________________________________

(xah-fly--define-keys
 (define-prefix-command 'xah-fly-c-keymap)
 '(
   ("." . find-file)
   ("c" . bookmark-bmenu-list)
   ("l" . bookmark-set)
   ("r" . bookmark-jump)
   ))

;; (xah-fly--define-keys
 ;; (define-prefix-command 'xah-fly-e-keymap)
 ;; '(
   ;; ))

(xah-fly--define-keys
 (define-prefix-command 'xah-fly-h-keymap)
 '(
   ("a" . apropos-command)
   ("b" . describe-bindings)
   ("c" . describe-char)
   ("d" . apropos-documentation)
   ("e" . view-echo-area-messages)
   ("f" . describe-face)
   ("g" . info-lookup-symbol)
   ("h" . describe-function)
   ("i" . info)
   ("j" . man)
   ("k" . describe-key)
   ("l" . view-lossage)
   ("m" . describe-mode)
   ("n" . describe-variable)
   ("r" . apropos-variable)
   ("u" . elisp-index-search)
   ))

(xah-fly--define-keys
 ;; commands here are “harmless”, they don't modify text etc. they turn on modes, change display, prompt, start shell, etc.
 (define-prefix-command 'xah-fly-n-keymap)
 '(
   ("SPC" . whitespace-mode)
   (","   . abbrev-mode)
   ("."   . toggle-frame-fullscreen)
   ("2"   . global-hl-line-mode)
   ("4"   . global-display-line-numbers-mode)
   ("e"   . eshell)
   ("f"   . g3r-toggle-maximize-buffer)
   ("o"   . variable-pitch-mode)
   ("u"   . shell)
   ("v"   . visual-line-mode)
   ("y"   . toggle-truncate-lines)
   ))

(xah-fly--define-keys
 (define-prefix-command 'xah-fly-p-keymap)
 '(
   ("b" . project-switch-to-buffer)
   ("c" . project-compile)
   ("d" . project-find-dir)
   ("D" . project-dired)
   ("e" . project-eshell)
   ("f" . project-find-file)
   ("g" . project-find-regexp)
   ("p" . project-switch-project)
   ("s" . project-shell)
   ("v" . project-vc-dir)
   ))

(xah-fly--define-keys
 ;; kinda replacement related
 (define-prefix-command 'xah-fly-r-keymap)
 '(("SPC" . rectangle-mark-mode)
   (","   . apply-macro-to-region-lines)
   ("."   . kmacro-start-macro)
   ("c"   . replace-rectangle)
   ("d"   . delete-rectangle)
   ("e"   . call-last-kbd-macro)
   ("g"   . kill-rectangle)
   ("l"   . clear-rectangle)
   ("n"   . rectangle-number-lines)
   ("o"   . open-rectangle)
   ("p"   . kmacro-end-macro)
   ("r"   . yank-rectangle)
   ("y"   . delete-whitespace-rectangle)
   ))

(xah-fly--define-keys
 (define-prefix-command 'xah-fly-t-keymap)
 '(
   ("SPC" . xah-clean-whitespace)
   ("." . sort-lines)
   ("d" . mark-defun)
   ("e" . list-matching-lines)
))

(xah-fly--define-keys
 (define-prefix-command 'xah-fly-w-keymap)
 '(
   ("." . eval-buffer)
   ("e" . eval-defun)
   ("m" . eval-last-sexp)
   ("p" . eval-expression)
   ("u" . eval-region)
   ("q" . save-buffers-kill-terminal)
))

(xah-fly--define-keys
 ;; kinda replacement related
 (define-prefix-command 'xah-fly-comma-keymap)
 '(
   ("t" . xref-find-definitions)
   ("n" . xref-pop-marker-stack)))

(xah-fly--define-keys
 (define-prefix-command 'xah-fly-leader-key-map)
 '(
   ("SPC" . xah-fly-insert-mode-activate)
   ("TAB" . xah-fly--tab-key-map)
   ;; ("." . xah-fly-dot-keymap)
   ("'" . xah-fill-or-unfill)
   ("," . xah-fly-comma-keymap)

   ("3" . delete-window)
   ("4" . split-window-right)
   ("5" . balance-windows)

   ("a" . mark-whole-buffer)
   ("b" . end-of-buffer)
   ("c" . xah-fly-c-keymap)
   ("d" . beginning-of-buffer)
   ;; ("e" . xah-fly-e-keymap)
   ("h" . xah-fly-h-keymap)
   ("i" . kill-line)
   ("l" . recenter-top-bottom)
   ("m" . dired-jump)
   ("n" . xah-fly-n-keymap)
   ("o" . exchange-point-and-mark)
   ("p" . xah-fly-p-keymap)
   ("r" . xah-fly-r-keymap)
   ("s" . save-buffer)
   ("t" . xah-fly-t-keymap)
   ("u" . switch-to-buffer)
   ("w" . xah-fly-w-keymap)
   ))

;; HHH___________________________________________________________________
;; Movement key integrations with built-in Emacs packages

(xah-fly--define-keys
 indent-rigidly-map
 '(("h" . indent-rigidly-left)
   ("n" . indent-rigidly-right)))

;; HHH___________________________________________________________________

(defvar xah-fly-insert-state-p t "non-nil means insertion mode is on.")

(defun xah-fly--update-key-map ()
  (setq xah-fly-key-map (if xah-fly-insert-state-p
                            xah-fly-insert-map
                          xah-fly-command-map)))

(defun xah-fly-command-mode-init ()
  "Set command mode keys.
Version: 2020-04-28"
  (interactive)
  (setq xah-fly-insert-state-p nil)
  (xah-fly--update-key-map)
  (setq xah-fly--deactivate-command-mode-func
        (set-transient-map xah-fly-command-map (lambda () t)))
  (modify-all-frames-parameters (list (cons 'cursor-type 'box)))
  ;; (set-face-background 'cursor "firebrick1")
  (setq mode-line-front-space (propertize xah-fly-command-mode-indicator 'face '(:weight bold :foreground "grey90" :background "firebrick4")))
  (force-mode-line-update))

(defun xah-fly-insert-mode-init (&optional no-indication)
  "Enter insertion mode."
  (interactive)
  (setq xah-fly-insert-state-p t)
  (xah-fly--update-key-map)
  (funcall xah-fly--deactivate-command-mode-func)
  (unless no-indication
    (modify-all-frames-parameters '((cursor-type . bar)))
    ;; (set-face-background 'cursor "chartreuse")
    (setq mode-line-front-space (propertize xah-fly-insert-mode-indicator 'face '(:weight bold :foreground "grey90" :background "#105020"))))
  (force-mode-line-update))

(defun xah-fly-save-buffer-if-file ()
  "Save current buffer if it is a file."
  (interactive)
  (when (buffer-file-name)
    (save-buffer)))

(defun xah-fly-command-mode-activate ()
  "Activate command mode and run `xah-fly-command-mode-activate-hook'
Version: 2017-07-07"
  (interactive)
  (xah-fly-command-mode-init)
  (run-hooks 'xah-fly-command-mode-activate-hook))

(defun xah-fly-command-mode-activate-no-hook ()
  "Activate command mode. Does not run `xah-fly-command-mode-activate-hook'
Version: 2017-07-07"
  (interactive)
  (xah-fly-command-mode-init))

(defun xah-fly-insert-mode-activate ()
  "Activate insertion mode.
Version: 2017-07-07"
  (interactive)
  (xah-fly-insert-mode-init)
  (run-hooks 'xah-fly-insert-mode-activate-hook))

;; HHH___________________________________________________________________

(define-minor-mode xah-fly-keys
  "A modal keybinding set, like vim, but based on ergonomic principles,
 like Dvorak layout.

URL `http://xahlee.info/emacs/misc/ergoemacs_vi_mode.html'"
  :group 'xah-fly-keys
  :global t
  :lighter " XFK"
  :keymap xah-fly-insert-map
  (delete-selection-mode 1)
  (setq shift-select-mode nil)

  (if xah-fly-keys
      ;; Construction:
      (progn
        (add-hook 'minibuffer-setup-hook 'xah-fly-insert-mode-activate)
        (add-hook 'minibuffer-exit-hook 'xah-fly-command-mode-activate)
        (add-hook 'isearch-mode-end-hook 'xah-fly-command-mode-activate)
        (when (and (keymapp xah-fly-key-map)
                   (not (memq xah-fly-key-map (list xah-fly-command-map
                                                    xah-fly-insert-map))))
          (set-keymap-parent xah-fly-key-map xah-fly-shared-map)
          (setq xah-fly-shared-map xah-fly-key-map))
        (xah-fly-command-mode-activate))
    (progn
      ;; Teardown:
      (remove-hook 'minibuffer-setup-hook 'xah-fly-insert-mode-activate)
      (remove-hook 'minibuffer-exit-hook 'xah-fly-command-mode-activate)
      (remove-hook 'isearch-mode-end-hook 'xah-fly-command-mode-activate)
      (remove-hook 'eshell-mode-hook 'xah-fly-insert-mode-activate)
      (remove-hook 'shell-mode-hook 'xah-fly-insert-mode-activate)
      (xah-fly-insert-mode-init :no-indication)
      (setq mode-line-front-space '(:eval (if (display-graphic-p) " " "-")))

      ;;
      )))

(provide 'xah-fly-keys)

;;; xah-fly-keys.el ends here<|MERGE_RESOLUTION|>--- conflicted
+++ resolved
@@ -751,154 +751,6 @@
  '(("<home>" . xah-fly-command-mode-activate))
  :direct)
 
-<<<<<<< HEAD
-=======
-(when xah-fly-use-meta-key
-  (global-set-key (kbd "M-SPC") 'xah-fly-command-mode-activate)
-  (global-set-key (kbd "M-\"") 'nil) ; delete-horizontal-space
-  (global-set-key (kbd "M-!") 'nil)  ; shell-command
-  (global-set-key (kbd "M-$") 'nil)  ; ispell-word
-  (global-set-key (kbd "M-%") 'nil)  ; query-replace
-  (global-set-key (kbd "M-&") 'nil)  ; async-shell-command
-  (global-set-key (kbd "M-'") 'nil)  ; abbrev-prefix-mark
-  (global-set-key (kbd "M-(") 'nil)  ; insert-parentheses
-  (global-set-key (kbd "M-)") 'nil)  ; move-past-close-and-reindent
-  ;; (global-set-key (kbd "M-,") 'nil) ; xref-pop-marker-stack
-  ;; (global-set-key (kbd "M-.") 'nil) ; xref-find-definitions
-  (global-set-key (kbd "M-/") 'nil) ; dabbrev-expand
-  (global-set-key (kbd "M-:") 'nil) ; eval-expression
-  ;; (global-set-key (kbd "M-;") 'nil) ; comment-dwim
-  (global-set-key (kbd "M-<") 'nil) ; beginning-of-buffer
-  (global-set-key (kbd "M-=") 'nil) ; count-words-region
-  (global-set-key (kbd "M->") 'nil) ; end-of-buffer
-  ;; (global-set-key (kbd "M-?") 'nil) ; xref-find-references
-  (global-set-key (kbd "M-@") 'nil) ; mark-word
-  (global-set-key (kbd "M-^") 'nil) ; delete-indentation
-  (global-set-key (kbd "M-`") 'nil) ; tmm-menubar
-  (global-set-key (kbd "M-a") 'nil) ; backward-sentence
-  (global-set-key (kbd "M-b") 'nil) ; backward-word
-  (global-set-key (kbd "M-c") 'nil) ; capitalize-word
-  (global-set-key (kbd "M-d") 'nil) ;  kill-word
-  (global-set-key (kbd "M-e") 'nil) ; forward-sentence
-  (global-set-key (kbd "M-f") 'nil) ; forward-word
-  (global-set-key (kbd "M-g") 'nil) ; Prefix Command
-  (global-set-key (kbd "M-h") 'nil) ; mark-paragraph
-  (global-set-key (kbd "M-i") 'nil) ; tab-to-tab-stop
-  (global-set-key (kbd "M-j") 'nil) ; default-indent-new-line
-  (global-set-key (kbd "M-k") 'nil) ; kill-sentence
-  (global-set-key (kbd "M-l") 'nil) ; downcase-word
-  (global-set-key (kbd "M-m") 'nil) ; back-to-indentation
-  (global-set-key (kbd "M-o") 'nil) ; facemenu-keymap
-  (global-set-key (kbd "M-q") 'nil) ; fill-paragraph
-  (global-set-key (kbd "M-r") 'nil) ; move-to-window-line-top-bottom
-  (global-set-key (kbd "M-s") 'nil) ; Prefix Command
-  (global-set-key (kbd "M-t") 'nil) ; transpose-words
-  (global-set-key (kbd "M-u") 'nil) ; upcase-word
-  (global-set-key (kbd "M-v") 'nil) ; scroll-down-command
-  (global-set-key (kbd "M-w") 'nil) ; kill-ring-save
-  ;; (global-set-key (kbd "M-x") 'nil) ; execute-extended-command
-  ;; (global-set-key (kbd "M-y") 'nil) ; yank-pop
-  (global-set-key (kbd "M-z") 'nil)   ; zap-to-char
-  (global-set-key (kbd "M-{") 'nil)   ; backward-paragraph
-  (global-set-key (kbd "M-|") 'nil)   ; shell-command-on-region
-  (global-set-key (kbd "M-}") 'nil)   ; forward-paragraph
-  (global-set-key (kbd "M-~") 'nil)   ; not-modified
-  (global-set-key (kbd "M-DEL") 'nil) ; backward-kill-word
-  )
-
-(when xah-fly-use-control-key
-  ;; 2021-08-07 was
-  ;; (xah-fly--define-keys
-  ;;  xah-fly-shared-map
-  ;;  '(
-  ;;    ("C-1" . cmd)
-  ;;    ("C-2" . cmd)
-  ;;    ;; etc
-  ;;    )
-  ;;  :direct)
-
-  ;; this is a problem. because the control keybinding and meta keybinding are not supposed to change by keyboard layout such as dvorak. They should be letter direct. Also, by setting them with xah-fly-shared-map, it becomes unchangeable, that is, if a major mode set a key for C-t, it will have no effect. Current solution is just to use global-set-key. The disadvantage is that these changes leak, that is, xah-fly-keys is turned off, these ctrl keys are still changed. Still, this is better, because xah fly keys is not really meant to be turned off. You learn it, like it, use it, or leave it. Removing the tons of default emacs control and meta keys is desirable. because there are hundres of them, confusing, and mostly useless.
-  (global-set-key (kbd "<C-S-prior>") 'xah-previous-emacs-buffer)
-  (global-set-key (kbd "<C-S-next>") 'xah-next-emacs-buffer)
-
-  (global-set-key (kbd "<C-tab>") 'xah-next-user-buffer)
-  (global-set-key (kbd "<C-S-tab>") 'xah-previous-user-buffer)
-  (global-set-key (kbd "<C-S-iso-lefttab>") 'xah-previous-user-buffer)
-
-  (global-set-key (kbd "<C-prior>") 'xah-previous-user-buffer)
-  (global-set-key (kbd "<C-next>") 'xah-next-user-buffer)
-
-  (global-set-key (kbd "<f7>") 'xah-fly-leader-key-map)
-
-  (global-set-key (kbd "C-1") 'nil)
-  (global-set-key (kbd "C-2") 'pop-global-mark)
-  (global-set-key (kbd "C-3") 'previous-error)
-  (global-set-key (kbd "C-4") 'next-error)
-  (global-set-key (kbd "C-5") 'xah-previous-emacs-buffer)
-  (global-set-key (kbd "C-6") 'xah-next-emacs-buffer)
-  (global-set-key (kbd "C-7") 'xah-previous-user-buffer)
-  (global-set-key (kbd "C-8") 'xah-next-user-buffer)
-  (global-set-key (kbd "C-9") 'scroll-down-command)
-  (global-set-key (kbd "C-0") 'scroll-up-command)
-
-  (global-set-key (kbd "C--") 'text-scale-decrease)
-  (global-set-key (kbd "C-=") 'text-scale-increase)
-
-  (global-set-key (kbd "C-SPC") 'xah-fly-command-mode-activate)
-
-  (global-set-key (kbd "C-S-n") 'make-frame-command)
-  (global-set-key (kbd "C-S-s") 'write-file)
-  (global-set-key (kbd "C-S-t") 'xah-open-last-closed)
-
-  (global-set-key (kbd "C-@") 'nil)
-
-  (global-set-key (kbd "C-a") 'mark-whole-buffer)
-  (global-set-key (kbd "C-b") 'nil)
-  ;; (global-set-key (kbd "C-c") 'nil)
-  (global-set-key (kbd "C-d") 'nil)
-  (global-set-key (kbd "C-e") 'nil)
-  (global-set-key (kbd "C-f") 'nil)
-  ;; (global-set-key (kbd "C-g") 'nil)
-  ;; (global-set-key (kbd "C-h") 'nil)
-  ;; (global-set-key (kbd "C-i") 'nil)
-  ;; (global-set-key (kbd "C-j") 'nil)
-  (global-set-key (kbd "C-k") 'nil)
-  (global-set-key (kbd "C-l") 'nil)
-  ;; (global-set-key (kbd "C-m") 'nil)
-  (global-set-key (kbd "C-n") 'xah-new-empty-buffer)
-  (global-set-key (kbd "C-o") 'find-file)
-  (global-set-key (kbd "C-p") 'nil)
-  ;; (global-set-key (kbd "C-q") 'nil)
-  ;; (global-set-key (kbd "C-r") 'nil)
-  (global-set-key (kbd "C-s") 'save-buffer)
-  (global-set-key (kbd "C-t") 'hippie-expand)
-  ;; (global-set-key (kbd "C-u") 'nil)
-  (global-set-key (kbd "C-v") 'yank)
-  (global-set-key (kbd "C-w") 'xah-close-current-buffer)
-  ;; (global-set-key (kbd "C-x") 'nil)
-  ;; (global-set-key (kbd "C-y") 'nil)
-  (global-set-key (kbd "C-z") 'undo)
-
-
-  ;;
-  )
-
-(when xah-fly-use-isearch-arrows
-  (xah-fly--define-keys
-   isearch-mode-map
-   '(("<up>" . isearch-ring-retreat)
-     ("<down>" . isearch-ring-advance)
-     ("<left>" . isearch-repeat-backward)
-     ("<right>" . isearch-repeat-forward)
-     ( "C-v" . isearch-yank-kill))
-   :direct)
-  (xah-fly--define-keys
-   minibuffer-local-isearch-map
-   '(("<left>" . isearch-reverse-exit-minibuffer)
-     ("<right>" . isearch-forward-exit-minibuffer))
-   :direct))
-
->>>>>>> 84587cfb
 ;; HHH___________________________________________________________________
 ;; commands related to highlight
 ;; (xah-fly--define-keys
