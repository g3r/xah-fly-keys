;;; xah-fly-keys.el --- ergonomic modal keybinding minor mode. -*- coding: utf-8; lexical-binding: t; -*-

;; Copyright © 2013-2021, by Xah Lee

;; Author: Xah Lee ( http://xahlee.info/ )
;; Version: 16.9.20220108144047
;; Created: 10 Sep 2013
;; Package-Requires: ((emacs "24.1"))
;; Keywords: convenience, emulations, vim, ergoemacs
;; License: GPL v2. Tell your friends to buy a copy.
;; Homepage: http://xahlee.info/emacs/misc/ergoemacs_vi_mode.html

;; This file is not part of GNU Emacs.

;; If you like this project, Buy Xah Emacs Tutorial http://xahlee.info/emacs/emacs/buy_xah_emacs_tutorial.html or make a donation. Thanks.

;; HHH___________________________________________________________________

(defgroup xah-fly-keys nil
  "Ergonomic modal keybinding minor mode."
  :group 'keyboard)

(defvar xah-fly-command-mode-activate-hook nil "Hook for `xah-fly-command-mode-activate'")
(defvar xah-fly-insert-mode-activate-hook nil "Hook for `xah-fly-insert-mode-activate'")

(defun xah-get-bounds-of-block ()
  "Return the boundary (START . END) of current block.
Version: 2021-08-12"
  (let ( $p1 $p2 ($blankRegex "\n[ \t]*\n"))
    (save-excursion
      (setq $p1 (if (re-search-backward $blankRegex nil 1)
                    (goto-char (match-end 0))
                  (point)))
      (setq $p2 (if (re-search-forward $blankRegex nil 1)
                    (match-beginning 0)
                  (point))))
    (cons $p1 $p2 )))

(defun xah-get-bounds-of-block-or-region ()
  "If region is active, return its boundary,
else same as `xah-get-bounds-of-block'.
Version: 2021-08-12"
  (if (region-active-p)
      (cons (region-beginning) (region-end))
    (xah-get-bounds-of-block)))

;; HHH___________________________________________________________________
;; editing commands

(defun xah-copy-line-or-region ()
  "Copy current line or selection.
When called repeatedly, append copy subsequent lines.
When `universal-argument' is called first, copy whole buffer
(respects `narrow-to-region').

URL `http://xahlee.info/emacs/emacs/emacs_copy_cut_current_line.html'
Version: 2019-10-30"
  (interactive)
  (let ((inhibit-field-text-motion nil))
    (if current-prefix-arg
        (progn
          (copy-region-as-kill (point-min) (point-max)))
      (if (region-active-p)
          (progn
            (copy-region-as-kill (region-beginning) (region-end)))
        (if (eq last-command this-command)
            (if (eobp)
                (progn )
              (progn
                (kill-append "\n" nil)
                (kill-append
                 (buffer-substring-no-properties (line-beginning-position) (line-end-position))
                 nil)
                (progn
                  (end-of-line)
                  (forward-char))))
          (if (eobp)
              (if (eq (char-before) 10 )
                  (progn )
                (progn
                  (copy-region-as-kill (line-beginning-position) (line-end-position))
                  (end-of-line)))
            (progn
              (copy-region-as-kill (line-beginning-position) (line-end-position))
              (end-of-line)
              (forward-char))))))))

(defun xah-cut-line-or-region ()
  "Cut current line or selection.
When `universal-argument' is called first, cut whole buffer
 (respects `narrow-to-region').

URL `http://xahlee.info/emacs/emacs/emacs_copy_cut_current_line.html'
Version: 2015-06-10"
  (interactive)
  (if current-prefix-arg
      (progn ; not using kill-region because we don't want to include previous kill
        (kill-new (buffer-string))
        (delete-region (point-min) (point-max)))
    (progn (if (region-active-p)
               (kill-region (region-beginning) (region-end) t)
             (kill-region (line-beginning-position) (line-beginning-position 2))))))

(defun xah-copy-all-or-region ()
  "Copy buffer or selection content to `kill-ring'.
Respects `narrow-to-region'.

URL `http://xahlee.info/emacs/emacs/emacs_copy_cut_all_or_region.html'
Version: 2015-08-22"
  (interactive)
  (if (region-active-p)
      (progn
        (kill-new (buffer-substring (region-beginning) (region-end)))
        (message "Text selection copied."))
    (progn
      (kill-new (buffer-string))
      (message "Buffer content copied."))))

(defun xah-cut-all-or-region ()
  "Cut buffer or selection content to `kill-ring'.
Respects `narrow-to-region'.

URL `http://xahlee.info/emacs/emacs/emacs_copy_cut_all_or_region.html'
Version: 2015-08-22"
  (interactive)
  (if (region-active-p)
      (progn
        (kill-new (buffer-substring (region-beginning) (region-end)))
        (delete-region (region-beginning) (region-end)))
    (progn
      (kill-new (buffer-string))
      (delete-region (point-min) (point-max)))))

(defun xah-paste-or-paste-previous ()
  "Paste. When called repeatedly, paste previous.
This command calls `yank', and if repeated, call `yank-pop'.

When `universal-argument' is called first with a number arg,
paste that many times.

URL `http://xahlee.info/emacs/emacs/emacs_paste_or_paste_previous.html'
Version: 2017-07-25 2020-09-08"
  (interactive)
  (progn
    (when (and delete-selection-mode (region-active-p))
      (delete-region (region-beginning) (region-end)))
    (if current-prefix-arg
        (progn
          (dotimes (_ (prefix-numeric-value current-prefix-arg))
            (yank)))
      (if (eq real-last-command this-command)
          (yank-pop 1)
        (yank)))))

(defun xah-delete-blank-lines ()
  "Delete all newline around cursor.

URL `http://xahlee.info/emacs/emacs/emacs_shrink_whitespace.html'
Version: 2018-04-02"
  (interactive)
  (let ($p3 $p4)
          (skip-chars-backward "\n")
          (setq $p3 (point))
          (skip-chars-forward "\n")
          (setq $p4 (point))
          (delete-region $p3 $p4)))

(defun xah-fly-delete-spaces ()
  "Delete space, tab, IDEOGRAPHIC SPACE (U+3000) around cursor.
Version: 2019-06-13"
  (interactive)
  (let (p1 p2)
    (skip-chars-forward " \t　")
    (setq p2 (point))
    (skip-chars-backward " \t　")
    (setq p1 (point))
    (delete-region p1 p2)))

(defun xah-shrink-whitespaces ()
  "Remove whitespaces around cursor .

Shrink neighboring spaces, then newlines, then spaces again,
leaving one space or newline at each step, till no more white space.

URL `http://xahlee.info/emacs/emacs/emacs_shrink_whitespace.html'
Version: 2014-10-21 2021-11-26 2021-11-30"
  (interactive)
  (let* (($eol-count 0)
         ($p0 (point))
         $p1 ; whitespace begin
         $p2 ; whitespace end
         ($charBefore (char-before))
         ($charAfter (char-after))
         ($space-neighbor-p (or (eq $charBefore 32) (eq $charBefore 9) (eq $charAfter 32) (eq $charAfter 9))))
    (skip-chars-backward " \n\t　")
    (setq $p1 (point))
    (goto-char $p0)
    (skip-chars-forward " \n\t　")
    (setq $p2 (point))
    (goto-char $p1)
    (while (search-forward "\n" $p2 t)
      (setq $eol-count (1+ $eol-count)))
    (goto-char $p0)
    (cond
     ((eq $eol-count 0)
      (if (> (- $p2 $p1) 1)
          (progn
            (delete-horizontal-space) (insert " "))
        (progn (delete-horizontal-space))))
     ((eq $eol-count 1)
      (if $space-neighbor-p
          (xah-fly-delete-spaces)
        (progn (xah-delete-blank-lines) (insert " "))))
     ((eq $eol-count 2)
      (if $space-neighbor-p
          (xah-fly-delete-spaces)
        (progn
          (xah-delete-blank-lines)
          (insert "\n"))))
     ((> $eol-count 2)
      (if $space-neighbor-p
          (xah-fly-delete-spaces)
        (progn
          (goto-char $p2)
          (search-backward "\n")
          (delete-region $p1 (point))
          (insert "\n"))))
     (t (progn
          (message "nothing done. logic error 40873. shouldn't reach here"))))))

(defun xah-fill-or-unfill ()
  "Reformat current block or selection to short/long line.
First call will break into multiple short lines. Repeated call
toggles between short and long lines.
This commands calls `fill-region' to do its work.
Set `fill-column' for short line length.

URL `http://xahlee.info/emacs/emacs/modernization_fill-paragraph.html'
Version: 2020-11-22 2021-08-13"
  (interactive)
  ;; This command symbol has a property “'longline-p”, the possible values are t and nil. This property is used to easily determine whether to compact or uncompact, when this command is called again
  (let ( ($isLongline (if (eq last-command this-command) (get this-command 'longline-p) t))
         (deactivate-mark nil)
         $p1 $p2 )
    (let (($bds (xah-get-bounds-of-block-or-region))) (setq $p1 (car $bds) $p2 (cdr $bds)))
    (if $isLongline
        (fill-region $p1 $p2)
      (let ((fill-column most-positive-fixnum ))
        (fill-region $p1 $p2)))
    (put this-command 'longline-p (not $isLongline))))

(defun xah-reformat-whitespaces-to-one-space (Begin End)
  "Replace whitespaces by one space.

URL `http://xahlee.info/emacs/emacs/emacs_reformat_lines.html'
Version: 2017-01-11 2022-01-08"
  (interactive "r")
  (save-restriction
      (narrow-to-region Begin End)
      (goto-char (point-min))
      (while (search-forward "\n" nil 1) (replace-match " "))
      (goto-char (point-min))
      (while (search-forward "\t" nil 1) (replace-match " "))
      (goto-char (point-min))
      (while (re-search-forward " +" nil 1) (replace-match " "))
      (goto-char (point-max))))

(defun xah-reformat-to-multi-lines ( &optional Begin End MinLength)
  "Replace spaces by a newline at ~70 chars, on current block or selection.
If `universal-argument' is called first, ask user for max width.

URL `http://xahlee.info/emacs/emacs/emacs_reformat_lines.html'
Version: 2018-12-16 2021-07-06 2021-08-12"
  (interactive)
  (let ( $p1 $p2 $minlen )
    (setq $minlen (if MinLength MinLength (if current-prefix-arg (prefix-numeric-value current-prefix-arg) fill-column)))
    (if (and Begin End)
        (setq $p1 Begin $p2 End)
      (let (($bds (xah-get-bounds-of-block-or-region))) (setq $p1 (car $bds) $p2 (cdr $bds))))
    (save-excursion
      (save-restriction
        (narrow-to-region $p1 $p2)
        (goto-char (point-min))
        (while (re-search-forward " +" nil 1)
          (when (> (- (point) (line-beginning-position)) $minlen)
            (replace-match "\n" )))))))

(defun xah-reformat-lines (&optional Width)
  "Reformat current block or selection into short lines or 1 long line.
When called for the first time, change to one long line.
Second call change it to multiple short lines. Repeated call toggles.
If `universal-argument' is called first, ask user to type max length
of line. By default, it is 70.

URL `http://xahlee.info/emacs/emacs/emacs_reformat_lines.html'
Created 2016 or before.
Version: 2021-07-05 2021-08-13"
  (interactive)
  ;; This command symbol has a property 'is-long-p, the possible values are t and nil. This property is used to easily determine whether to compact or uncompact, when this command is called again
  (let ($isLong $width $p1 $p2)
    (setq $width (if Width Width (if current-prefix-arg (prefix-numeric-value current-prefix-arg) 70)))
    (setq $isLong (if (eq last-command this-command) (get this-command 'is-long-p) nil))
    (let (($bds (xah-get-bounds-of-block-or-region))) (setq $p1 (car $bds) $p2 (cdr $bds)))
    (progn
      (if current-prefix-arg
          (xah-reformat-to-multi-lines $p1 $p2 $width)
        (if $isLong
            (xah-reformat-to-multi-lines $p1 $p2 $width)
          (progn
            (xah-reformat-whitespaces-to-one-space $p1 $p2))))
      (put this-command 'is-long-p (not $isLong)))))

<<<<<<< HEAD
=======
(defun xah-reformat-to-sentence-lines ()
  "Reformat current block or selection into multiple lines by ending period.
HTML anchor links “<a…>…</a>” is also placed on a new line.
After this command is called, press - to repeat it.

URL `http://xahlee.info/emacs/emacs/elisp_reformat_to_sentence_lines.html'
Version: 2020-12-02 2021-08-31"
  (interactive)
  (let ($p1 $p2)
    (let (($bds (xah-get-bounds-of-block-or-region))) (setq $p1 (car $bds) $p2 (cdr $bds)))
    (save-restriction
      (narrow-to-region $p1 $p2)
      (goto-char (point-min))
      (while (search-forward "\n" nil t) (replace-match " " ))
      (goto-char (point-min))
      (while (re-search-forward "  +" nil t) (replace-match " " ))
      (goto-char (point-min))
      (while (re-search-forward "\\. +\\([(0-9A-Za-z]+\\)" nil t) (replace-match ".\n\\1" ))
      (goto-char (point-min))
      (while (search-forward "<a " nil t) (replace-match "\n<a " ))
      (goto-char (point-min))
      (while (re-search-forward "<br */> *" nil t) (replace-match "<br />\n" ))
      (goto-char (point-max))
      (while (eq (char-before ) 32) (delete-char -1))))
  (re-search-forward "\n+" nil 1)
  (set-transient-map (let (($kmap (make-sparse-keymap))) (define-key $kmap (kbd "-") 'xah-reformat-to-sentence-lines ) $kmap)))

(defun xah-space-to-newline ()
  "Replace space sequence to a newline char in current block or selection.

URL `http://xahlee.info/emacs/emacs/emacs_space_to_newline.html'
Version: 2017-08-19 2021-08-12 2021-09-12 2021-11-28"
  (interactive)
  (let* (($bds (xah-get-bounds-of-block-or-region))
         ($p1 (car $bds))
         ($p2 (cdr $bds)))
    (save-restriction
      (narrow-to-region $p1 $p2)
      (goto-char (point-min))
      (while (re-search-forward " +" nil t)
        (replace-match "\n")))))

(defun xah-slash-to-backslash (&optional Begin End)
  "Replace slash by backslash on current line or region.
Version: 2021-07-14 2021-09-12"
  (interactive)
  (let ($p1 $p2)
    (if (and Begin End)
        (setq $p1 Begin $p2 End)
      (if (region-active-p)
          (setq $p1 (region-beginning) $p2 (region-end))
        (setq $p1 (line-beginning-position) $p2 (line-end-position))))
    (save-restriction
      (narrow-to-region $p1 $p2)
      (let ((case-fold-search nil))
        (goto-char (point-min))
        (while (search-forward "/" nil t)
          (replace-match "\\\\"))))))

(defun xah-backslash-to-slash (&optional Begin End)
  "Replace backslash by slash on current line or region.
Version: 2021-09-11"
  (interactive)
  (let ($p1 $p2)
    (if (and Begin End)
        (setq $p1 Begin $p2 End)
      (if (region-active-p)
          (setq $p1 (region-beginning) $p2 (region-end))
        (setq $p1 (line-beginning-position) $p2 (line-end-position))))
    (save-restriction
      (narrow-to-region $p1 $p2)
      (let ((case-fold-search nil))
        (goto-char (point-min))
        (while (search-forward "\\" nil t)
          (replace-match "/"))))))

(defun xah-double-backslash (&optional Begin End)
  "Replace backslash by two backslash on current line or region.
Version: 2021-11-09"
  (interactive)
  (let ($p1 $p2)
    (if (and Begin End)
        (setq $p1 Begin $p2 End)
      (if (region-active-p)
          (setq $p1 (region-beginning) $p2 (region-end))
        (setq $p1 (line-beginning-position) $p2 (line-end-position))))
    (save-restriction
      (narrow-to-region $p1 $p2)
      (let ((case-fold-search nil))
        (goto-char (point-min))
        (while (search-forward "\\" nil t)
          (replace-match "\\\\\\\\"))))))

(defun xah-double-backslash-to-single (&optional Begin End)
  "Replace double backslash by single backslash on current line or region.
Version: 2021-11-09"
  (interactive)
  (let ($p1 $p2)
    (if (and Begin End)
        (setq $p1 Begin $p2 End)
      (if (region-active-p)
          (setq $p1 (region-beginning) $p2 (region-end))
        (setq $p1 (line-beginning-position) $p2 (line-end-position))))
    (save-restriction
      (narrow-to-region $p1 $p2)
      (let ((case-fold-search nil))
        (goto-char (point-min))
        (while (search-forward "\\\\"  nil t)
          (replace-match "\\\\"))))))

(defun xah-slash-to-double-backslash (&optional Begin End)
  "Replace slash by double backslash on current line or region.
Version: 2021-07-14"
  (interactive)
  (let ($p1 $p2)
    (if (and Begin End)
        (setq $p1 Begin $p2 End)
      (if (region-active-p)
          (setq $p1 (region-beginning) $p2 (region-end))
        (setq $p1 (line-beginning-position) $p2 (line-end-position))))
    (save-restriction
      (narrow-to-region $p1 $p2)
      (let ((case-fold-search nil))
        (goto-char (point-min))
        (while (search-forward "/" nil t)
          (replace-match "\\\\\\\\"))))))

(defun xah-double-backslash-to-slash (&optional Begin End)
  "Replace double backslash by slash on current line or region.
Version: 2021-07-14"
  (interactive)
  (let ($p1 $p2)
    (if (and Begin End)
        (setq $p1 Begin $p2 End)
      (if (region-active-p)
          (setq $p1 (region-beginning) $p2 (region-end))
        (setq $p1 (line-beginning-position) $p2 (line-end-position))))
    (save-restriction
      (narrow-to-region $p1 $p2)
      (let ((case-fold-search nil))
        (goto-char (point-min))
        (while (search-forward "\\\\" nil t)
          (replace-match "/"))))))

>>>>>>> f91eb0d2
(defun xah-comment-dwim ()
  "Like `comment-dwim', but toggle comment if cursor is not at end of line.

URL `http://xahlee.info/emacs/emacs/emacs_toggle_comment_by_line.html'
Version: 2016-10-25"
  (interactive)
  (if (region-active-p)
      (comment-dwim nil)
    (let (($lbp (line-beginning-position))
          ($lep (line-end-position)))
      (if (eq $lbp $lep)
          (progn
            (comment-dwim nil))
        (if (eq (point) $lep)
            (progn
              (comment-dwim nil))
          (progn
            (comment-or-uncomment-region $lbp $lep)
            (forward-line )))))))

<<<<<<< HEAD
=======
(defun xah-quote-lines (Begin End QuoteL QuoteR Sep)
  "Add quotes/brackets and separator (comma) to lines.
Act on current block or selection.

For example,

 cat
 dog
 cow

becomes

 \"cat\",
 \"dog\",
 \"cow\",

or

 (cat)
 (dog)
 (cow)

In lisp code, QuoteL QuoteR Sep are strings.

URL `http://xahlee.info/emacs/emacs/emacs_quote_lines.html'
Version: 2020-06-26 2021-07-21 2021-08-15 2021-09-15"
  (interactive
   (let* (($bds (xah-get-bounds-of-block-or-region))
         ($p1 (car $bds))
         ($p2 (cdr $bds))
         ($brackets
          '(
            "\"double\""
            "'single'"
            "(paren)"
            "{brace}"
            "[square]"
            "<greater>"
            "`emacs'"
            "`markdown`"
            "~tilde~"
            "=equal="
            "“curly double”"
            "‘curly single’"
            "‹french angle›"
            "«french double angle»"
            "「corner」"
            "none"
            "other"
            )) $bktChoice $sep $sepChoice $quoteL $quoteR)
     (setq $bktChoice (ido-completing-read "Quote to use:" $brackets))
     (setq $sepChoice (ido-completing-read "line separator:" '("," ";" "none" "other")))
     (cond
      ((string-equal $bktChoice "none")
       (setq $quoteL "" $quoteR ""))
      ((string-equal $bktChoice "other")
       (let (($x (read-string "Enter 2 chars, for begin/end quote:")))
         (setq $quoteL (substring-no-properties $x 0 1)
               $quoteR (substring-no-properties $x 1 2))))
      (t (setq $quoteL (substring-no-properties $bktChoice 0 1)
               $quoteR (substring-no-properties $bktChoice -1))))
     (setq $sep
           (cond
            ((string-equal $sepChoice "none") "")
            ((string-equal $sepChoice "other") (read-string "Enter separator:"))
            (t $sepChoice)))
     (list $p1 $p2 $quoteL $quoteR $sep)))
  (let (($p1 Begin) ($p2 End) ($quoteL QuoteL) ($quoteR QuoteR) ($sep Sep))
    (save-excursion
      (save-restriction
        (narrow-to-region $p1 $p2)
        (goto-char (point-min))
        (catch 'EndReached
          (while t
            (skip-chars-forward "\t ")
            (insert $quoteL)
            (end-of-line)
            (insert $quoteR $sep)
            (if (eq (point) (point-max))
                (throw 'EndReached t)
              (forward-char))))))))

(defun xah-escape-quotes (Begin End)
  "Add slash before double quote in current line or selection.
Double quote is codepoint 34.
See also: `xah-unescape-quotes'
URL `http://xahlee.info/emacs/emacs/elisp_escape_quotes.html'
Version: 2017-01-11"
  (interactive
   (if (region-active-p)
       (list (region-beginning) (region-end))
     (list (line-beginning-position) (line-end-position))))
  (save-excursion
      (save-restriction
        (narrow-to-region Begin End)
        (goto-char (point-min))
        (while (search-forward "\"" nil t)
          (replace-match "\\\"" t t)))))

(defun xah-unescape-quotes (Begin End)
  "Replace  「\\\"」 by 「\"」 in current line or selection.
See also: `xah-escape-quotes'

URL `http://xahlee.info/emacs/emacs/elisp_escape_quotes.html'
Version: 2017-01-11"
  (interactive
   (if (region-active-p)
       (list (region-beginning) (region-end))
     (list (line-beginning-position) (line-end-position))))
  (save-excursion
    (save-restriction
      (narrow-to-region Begin End)
      (goto-char (point-min))
      (while (search-forward "\\\"" nil t)
        (replace-match "\"" t t)))))

(defun xah-dired-rename-space-to-underscore ()
  "In dired, rename current or marked files by replacing space to lowline _.
If not in `dired', do nothing.

URL `http://xahlee.info/emacs/emacs/elisp_dired_rename_space_to_underscore.html'
Version: 2016-10-04 2020-03-03"
  (interactive)
  (require 'dired-aux)
  (if (eq major-mode 'dired-mode)
      (let ((markedFiles (dired-get-marked-files )))
        (mapc (lambda (x)
                (when (string-match " " x )
                  (dired-rename-file x (replace-regexp-in-string " " "_" x) nil)))
              markedFiles)
        ;; (dired-next-line 1)
        (revert-buffer)
        )
    (user-error "Not in dired")))

(defun xah-dired-rename-space-to-hyphen ()
  "In dired, rename current or marked files by replacing space to hyphen -.
If not in `dired', do nothing.

URL `http://xahlee.info/emacs/emacs/elisp_dired_rename_space_to_underscore.html'
Version: 2016-10-04 2019-11-24"
  (interactive)
  (require 'dired-aux)
  (if (eq major-mode 'dired-mode)
      (progn
        (mapc (lambda (x)
                (when (string-match " " x )
                  (dired-rename-file x (replace-regexp-in-string " " "-" x) nil)))
              (dired-get-marked-files ))
        (revert-buffer))
    (user-error "Not in dired")))

(defun xah-cycle-hyphen-lowline-space (&optional Begin End)
  "Cycle hyphen/lowline/space chars in selection or inside quote/bracket or line, in that order.
After this command is called, press - to repeat it.
The region to work on is by this order:
 1. if there is a selection, use that.
 2. If cursor is string quote or any type of bracket, and is within current line, work on that region.
 3. else, work on current line.

URL `http://xahlee.info/emacs/emacs/elisp_change_space-hyphen_underscore.html'
Version: 2019-02-12 2021-08-20"
  (interactive)
  ;; this function sets a property 'state. Possible values are 0 to length of $charArray.
  (let* ($p1
         $p2
         ($charArray ["-" "_" " "])
         ($n (length $charArray))
         ($regionWasActive-p (region-active-p))
         ($nowState (if (eq last-command this-command) (get 'xah-cycle-hyphen-lowline-space 'state) 0))
         ($changeTo (elt $charArray $nowState)))
    (if (and Begin End)
        (setq $p1 Begin $p2 End)
      (if (region-active-p)
          (setq $p1 (region-beginning) $p2 (region-end))
        (let (($skipChars "^\"<>(){}[]“”‘’‹›«»「」『』【】〖〗《》〈〉〔〕（）"))
          (skip-chars-backward $skipChars (line-beginning-position))
          (setq $p1 (point))
          (skip-chars-forward $skipChars (line-end-position))
          (setq $p2 (point))
          (set-mark $p1))))
    (save-excursion
      (save-restriction
        (narrow-to-region $p1 $p2)
        (goto-char (point-min))
        (while (re-search-forward (elt $charArray (% (+ $nowState 2) $n)) (point-max) 1)
          (replace-match $changeTo t t))))
    (when (or (string-equal $changeTo " ") $regionWasActive-p)
      (goto-char $p2)
      (set-mark $p1)
      (setq deactivate-mark nil))
    (put 'xah-cycle-hyphen-lowline-space 'state (% (+ $nowState 1) $n)))
  (set-transient-map (let (($kmap (make-sparse-keymap))) (define-key $kmap (kbd "-") 'xah-cycle-hyphen-lowline-space) $kmap)))

(defun xah-copy-file-path (&optional DirPathOnlyQ)
  "Copy current buffer file path or dired path.
Result is full path.
If `universal-argument' is called first, copy only the dir path.

If in dired, copy the current or marked files.

If a buffer is not file and not dired, copy value of `default-directory'.

URL `http://xahlee.info/emacs/emacs/emacs_copy_file_path.html'
Version: 2018-06-18 2021-09-30"
  (interactive "P")
  (let (($fpath
         (if (string-equal major-mode 'dired-mode)
             (progn
               (let (($result (mapconcat 'identity (dired-get-marked-files) "\n")))
                 (if (equal (length $result) 0)
                     (progn default-directory )
                   (progn $result))))
           (if (buffer-file-name)
               (buffer-file-name)
             (expand-file-name default-directory)))))
    (kill-new
     (if DirPathOnlyQ
         (progn
           (message "Directory copied: %s" (file-name-directory $fpath))
           (file-name-directory $fpath))
       (progn
         (message "File path copied: %s" $fpath)
         $fpath )))))

(defun xah-delete-current-text-block ()
  "Delete the current text block plus blank lines, or selection, and copy to `kill-ring'.

URL `http://xahlee.info/emacs/emacs/emacs_delete_block.html'
Version: 2017-07-09 2021-08-14"
  (interactive)
  (let ($p1 $p2)
    (if (region-active-p)
        (setq $p1 (region-beginning) $p2 (region-end))
      (progn
        (if (re-search-backward "\n[ \t]*\n+" nil 1)
            (setq $p1 (goto-char (match-end 0)))
          (setq $p1 (point)))
        (re-search-forward "\n[ \t]*\n+" nil 1)
        (setq $p2 (point))))
    (kill-region $p1 $p2)))

(defun xah-clear-register-1 ()
  "Clear register 1.
See also: `xah-paste-from-register-1', `copy-to-register'.

URL `http://xahlee.info/emacs/emacs/elisp_copy-paste_register_1.html'
Version: 2015-12-08"
  (interactive)
  (progn
    (copy-to-register ?1 (point-min) (point-min))
    (message "Cleared register 1.")))

(defun xah-copy-to-register-1 ()
  "Copy current line or selection to register 1.
See also: `xah-paste-from-register-1', `copy-to-register'.

URL `http://xahlee.info/emacs/emacs/elisp_copy-paste_register_1.html'
Version: 2017-01-23"
  (interactive)
  (let ($p1 $p2)
    (if (region-active-p)
         (setq $p1 (region-beginning) $p2 (region-end))
      (setq $p1 (line-beginning-position) $p2 (line-end-position)))
    (copy-to-register ?1 $p1 $p2)
    (message "Copied to register 1: [%s]." (buffer-substring-no-properties $p1 $p2))))

(defun xah-append-to-register-1 ()
  "Append current line or selection to register 1.
When no selection, append current line, with newline char.
See also: `xah-paste-from-register-1', `copy-to-register'.

URL `http://xahlee.info/emacs/emacs/emacs_copy_append.html'
Version: 2015-12-08 2020-09-08"
  (interactive)
  (let ($p1 $p2)
    (if (region-active-p)
         (setq $p1 (region-beginning) $p2 (region-end))
      (setq $p1 (line-beginning-position) $p2 (line-end-position)))
    (append-to-register ?1 $p1 $p2)
    (with-temp-buffer (insert "\n")
                      (append-to-register ?1 (point-min) (point-max)))
    (message "Appended to register 1: [%s]." (buffer-substring-no-properties $p1 $p2))))

(defun xah-paste-from-register-1 ()
  "Paste text from register 1.
See also: `xah-copy-to-register-1', `insert-register'.

URL `http://xahlee.info/emacs/emacs/elisp_copy-paste_register_1.html'
Version: 2015-12-08"
  (interactive)
  (when (region-active-p)
    (delete-region (region-beginning) (region-end)))
  (insert-register ?1 t))

(defun xah-copy-rectangle-to-kill-ring (Begin End)
  "Copy region as column (rectangle region) to `kill-ring'
See also: `kill-rectangle', `copy-to-register'.

URL `http://xahlee.info/emacs/emacs/emacs_copy_rectangle_text_to_clipboard.html'
version 2016-07-17"
  ;; extract-rectangle suggested by YoungFrog, 2012-07-25
  (interactive "r")
  (require 'rect)
  (kill-new (mapconcat 'identity (extract-rectangle Begin End) "\n")))

>>>>>>> f91eb0d2
;; HHH___________________________________________________________________
;; insertion commands


;; HHH___________________________________________________________________
;; text selection

(defun xah-select-line ()
  "Select current line. If region is active, extend selection downward by line.
If `visual-line-mode' is on, consider line as visual line.

URL `http://xahlee.info/emacs/emacs/modernization_mark-word.html'
Version: 2017-11-01 2021-03-19"
  (interactive)
  (if (region-active-p)
      (if visual-line-mode
          (let (($p1 (point)))
                (end-of-visual-line 1)
                (when (eq $p1 (point))
                  (end-of-visual-line 2)))
        (progn
          (forward-line 1)
          (end-of-line)))
    (if visual-line-mode
        (progn (beginning-of-visual-line)
               (set-mark (point))
               (end-of-visual-line))
      (progn
        (end-of-line)
        (set-mark (line-beginning-position))))))

(defun xah-extend-selection ()
  "Select the current word, bracket/quote expression, or expand selection.
Subsequent calls expands the selection.

when there is no selection,
• if cursor is on a any type of bracket (including parenthesis,
quotation mark), select whole bracketed thing including bracket
• else, select current word.

when there is a selection, the selection extension behavior
is still experimental. But when cursor is on a any type of
bracket (parenthesis, quote), it extends selection to outer bracket.

URL `http://xahlee.info/emacs/emacs/modernization_mark-word.html'
Version: 2020-02-04"
  (interactive)
  (if (region-active-p)
      (progn
        (let (($rb (region-beginning)) ($re (region-end)))
          (goto-char $rb)
          (cond
           ((looking-at "\\s(")
            (if (eq (nth 0 (syntax-ppss)) 0)
                (progn
                  ;; (message "left bracket, depth 0.")
                  (end-of-line) ; select current line
                  (set-mark (line-beginning-position)))
              (progn
                ;; (message "left bracket, depth not 0")
                (up-list -1 t t)
                (mark-sexp))))
           ((eq $rb (line-beginning-position))
            (progn
              (goto-char $rb)
              (let (($firstLineEndPos (line-end-position)))
                (cond
                 ((eq $re $firstLineEndPos)
                  (progn
                    ;; (message "exactly 1 line. extend to next whole line." )
                    (forward-line 1)
                    (end-of-line)))
                 ((< $re $firstLineEndPos)
                  (progn
                    ;; (message "less than 1 line. complete the line." )
                    (end-of-line)))
                 ((> $re $firstLineEndPos)
                  (progn
                    ;; (message "beginning of line, but end is greater than 1st end of line" )
                    (goto-char $re)
                    (if (eq (point) (line-end-position))
                        (progn
                          ;; (message "exactly multiple lines" )
                          (forward-line 1)
                          (end-of-line))
                      (progn
                        ;; (message "multiple lines but end is not eol. make it so" )
                        (goto-char $re)
                        (end-of-line)))))
                 (t (error "logic error 42946" ))))))
           ((and (> (point) (line-beginning-position)) (<= (point) (line-end-position)))
            (progn
              ;; (message "less than 1 line" )
              (end-of-line) ; select current line
              (set-mark (line-beginning-position))))
           (t
            ;; (message "last resort" )
            nil))))
    (progn
      (cond
       ((looking-at "\\s(")
        ;; (message "left bracket")
        (mark-sexp)) ; left bracket
       ((looking-at "\\s)")
        ;; (message "right bracket")
        (backward-up-list) (mark-sexp))
       ((looking-at "\\s\"")
        ;; (message "string quote")
        (mark-sexp)) ; string quote
       ;; ((and (eq (point) (line-beginning-position)) (not (looking-at "\n")))
       ;;  (message "beginning of line and not empty")
       ;;  (end-of-line)
       ;;  (set-mark (line-beginning-position)))
       ((or (looking-back "\\s_" 1) (looking-back "\\sw" 1))
        ;; (message "left is word or symbol")
        (skip-syntax-backward "_w" )
        ;; (re-search-backward "^\\(\\sw\\|\\s_\\)" nil t)
        (push-mark)
        (skip-syntax-forward "_w")
        (setq mark-active t)
        ;; (exchange-point-and-mark)
        )
       ((and (looking-at "\\s ") (looking-back "\\s " 1))
        ;; (message "left and right both space" )
        (skip-chars-backward "\\s " ) (set-mark (point))
        (skip-chars-forward "\\s "))
       ((and (looking-at "\n") (looking-back "\n" 1))
        ;; (message "left and right both newline")
        (skip-chars-forward "\n")
        (set-mark (point))
        (re-search-forward "\n[ \t]*\n")) ; between blank lines, select next block
       (t
        ;; (message "just mark sexp" )
        (mark-sexp)
        (exchange-point-and-mark))
       ;;
       ))))

<<<<<<< HEAD
=======
(defun xah-select-text-in-quote ()
  "Select text between the nearest left and right delimiters.
Delimiters here includes the following chars: \" ` and anything in `xah-brackets'.
This command ignores nesting. For example, if text is
(a(b)c▮)
the selected char is “c”, not “a(b)c”.

URL `http://xahlee.info/emacs/emacs/modernization_mark-word.html'
Version: 2020-11-24 2021-07-11 2021-12-21"
  (interactive)
  (let (($skipChars (concat "^\"`" xah-brackets)) $p1)
    (skip-chars-backward $skipChars)
    (setq $p1 (point))
    (skip-chars-forward $skipChars)
    (set-mark $p1)))

>>>>>>> f91eb0d2
;; HHH___________________________________________________________________
;; misc

(defun xah-user-buffer-p ()
  "Return t if current buffer is a user buffer, else nil.
Typically, if buffer name starts with *, it is not considered a user buffer.
This function is used by buffer switching command and close buffer
command, so that next buffer shown is a user buffer.
You can override this function to get your idea of “user buffer”.
Version: 2016-06-18"
  (interactive)
  (cond
   ((string-equal "*" (substring (buffer-name) 0 1)) nil)
   ((string-equal major-mode "dired-mode") nil)
   ((string-equal major-mode "eww-mode") nil)
   (t t)))

(defun xah-next-user-buffer ()
  "Switch to the next user buffer.
“user buffer” is determined by `xah-user-buffer-p'.

URL `http://xahlee.info/emacs/emacs/elisp_next_prev_user_buffer.html'
Version: 2016-06-19"
  (interactive)
  (next-buffer)
  (let ((i 0))
    (while (< i 20)
      (if (not (xah-user-buffer-p))
          (progn (next-buffer)
                 (setq i (1+ i)))
        (progn (setq i 100))))))

(defun xah-previous-user-buffer ()
  "Switch to the previous user buffer.
“user buffer” is determined by `xah-user-buffer-p'.

URL `http://xahlee.info/emacs/emacs/elisp_next_prev_user_buffer.html'
Version: 2016-06-19"
  (interactive)
  (previous-buffer)
  (let ((i 0))
    (while (< i 20)
      (if (not (xah-user-buffer-p))
          (progn (previous-buffer)
                 (setq i (1+ i)))
        (progn (setq i 100))))))

(if (version<= emacs-version "26.0.50")
    (defalias 'xah-display-line-numbers-mode #'linum-mode)
  (defalias 'xah-display-line-numbers-mode #'global-display-line-numbers-mode))

(defvar xah-fly-M-x-command nil "Command to call for emacs
`execute-extended-command' replacement, used by `xah-fly-M-x'.
 Value should be a lisp symbol.")

(setq xah-fly-M-x-command nil)

(defun xah-fly-M-x ()
  "Calls `execute-extended-command' or an alternative.
If `xah-fly-M-x-command' is non-nil, call it,
else call one of the following, in order:
`smex', `helm-M-x', `counsel-M-x', `execute-extended-command'.
Version: 2020-04-09 2021-02-24"
  (interactive)
  (command-execute
   (cond
    ((and (boundp 'xah-fly-M-x-command) xah-fly-M-x-command) xah-fly-M-x-command )
    ((fboundp 'smex) 'smex)
    ((fboundp 'helm-M-x) 'helm-M-x)
    ((fboundp 'counsel-M-x) 'counsel-M-x)
    (t 'execute-extended-command))
   nil
   nil
   :special))

;; HHH___________________________________________________________________

(defun xah-clean-whitespace ()
  "Delete trailing whitespace, and replace repeated blank lines to just 1.
Only space and tab is considered whitespace here.
Works on whole buffer or selection, respects `narrow-to-region'.

URL `http://xahlee.info/emacs/emacs/elisp_compact_empty_lines.html'
Version: 2017-09-22 2021-08-27"
  (interactive)
  (let ($begin $end)
    (if (region-active-p)
        (setq $begin (region-beginning) $end (region-end))
      (setq $begin (point-min) $end (point-max)))
    (save-excursion
      (save-restriction
        (narrow-to-region $begin $end)
        (goto-char (point-min))
        (while (re-search-forward "[ \t]+\n" nil 1) (replace-match "\n"))
        (goto-char (point-min))
        (while (re-search-forward "\n\n\n+" nil 1) (replace-match "\n\n"))
        (goto-char (point-max))
        (while (eq (char-before) ? ) (delete-char -1))))))

;; HHH___________________________________________________________________
;; G3R functions

(defun g3r-toggle-maximize-buffer ()
  "Toggles fullscreen/zoom for currently selected buffer"
  (interactive)
  (if (= 1 (length (window-list)))
      (jump-to-register '_)
    (progn
      (window-configuration-to-register '_)
      (delete-other-windows))))

;; HHH___________________________________________________________________
;; key maps for conversion

(defun xah-fly--key-char (Charstr)
  "Return the corresponding char Charstr according to
`xah-fly--current-layout-kmap'.
Charstr must be a string of single char. If more than 1 char,
return it unchanged.
Version 2020-04-18"
  (interactive)
  (if (> (length Charstr) 1)
      Charstr
    (let (($result (assoc Charstr nil)))
      (if $result (cdr $result) Charstr ))))

(defmacro xah-fly--define-keys (KeymapName KeyCmdAlist &optional DirectQ)
  "Map `define-key' over a alist KeyCmdAlist, with key layout remap.
The key is remapped from Dvorak to the current keyboard layout
by `xah-fly--key-char'.
If DirectQ is t, do not remap key to current keyboard layout.
Example usage:
;; (xah-fly--define-keys
;;  (define-prefix-command 'xah-fly-dot-keymap)
;;  '(
;;    (\"h\" . highlight-symbol-at-point)
;;    (\".\" . isearch-forward-symbol-at-point)
;;    (\"1\" . hi-lock-find-patterns)
;;    (\"w\" . isearch-forward-word)))
Version: 2020-04-18"
  (let (($keymapName (make-symbol "keymap-name")))
    `(let ((,$keymapName , KeymapName))
       ,@(mapcar
          (lambda ($pair)
            `(define-key
               ,$keymapName
               (kbd (,(if DirectQ #'identity #'xah-fly--key-char) ,(car $pair)))
               ,(list 'quote (cdr $pair))))
          (cadr KeyCmdAlist)))))

;; HHH___________________________________________________________________
;; keymaps

(defvar xah-fly-key-map (make-sparse-keymap)
  "Backward-compatibility map for `xah-fly-keys' minor mode.

Points to `xah-fly-insert-map' when `xah-fly-insert-state-p' is non-nil,
and points to `xah-fly-command-map' otherwise (which see).")
(make-obsolete-variable
 'xah-fly-key-map
 "Put bindings for command mode in `xah-fly-command-map', bindings for
insert mode in `xah-fly-insert-map' and bindings that are common to both
command and insert modes in `xah-fly-shared-map'."
 "2020-04-16")

(defvar xah-fly-shared-map (make-sparse-keymap)
  "Parent keymap of `xah-fly-command-map' and `xah-fly-insert-map'.

Define keys that are available in both command and insert modes here, like
`xah-fly-mode-toggle'")

;; (cons 'keymap xah-fly-shared-map) makes a new keymap with `xah-fly-shared-map' as its parent. See info node (elisp)Inheritance and Keymaps.
(defvar xah-fly-command-map (cons 'keymap xah-fly-shared-map)
  "Keymap that takes precedence over all other keymaps in command mode.

Inherits bindings from `xah-fly-shared-map'. In command mode, if no binding
is found in this map `xah-fly-shared-map' is checked, then if there is
still no binding, the other active keymaps are checked like normal. However,
if a key is explicitly bound to nil in this map, it will not be looked
up in `xah-fly-shared-map' and lookup will skip directly to the normally
active maps. In this way, bindings in `xah-fly-shared-map' can be disabled
by this map.

Effectively, this map takes precedence over all others when command mode
is enabled.")

(defvar xah-fly-insert-map (cons 'keymap xah-fly-shared-map)
  "Keymap for bindings that will be checked in insert mode. Active whenever
`xah-fly-keys' is non-nil.

Inherits bindings from `xah-fly-shared-map'. In insert mode, if no binding
is found in this map `xah-fly-shared-map' is checked, then if there is
still no binding, the other active keymaps are checked like normal. However,
if a key is explicitly bound to nil in this map, it will not be looked
up in `xah-fly-shared-map' and lookup will skip directly to the normally
active maps. In this way, bindings in `xah-fly-shared-map' can be disabled
by this map.

Keep in mind that this acts like a normal global minor mode map, so other
minor modes loaded later may override bindings in this map.")

(defvar xah-fly--deactivate-command-mode-func nil)

;; HHH___________________________________________________________________
;; setting keys

(xah-fly--define-keys
 xah-fly-command-map
 '(
   ("~" . nil)
   (":" . nil)

   ("SPC" . xah-fly-leader-key-map)
   ("DEL" . xah-fly-leader-key-map)
   ("'" . xah-reformat-lines)
   ("," . xah-shrink-whitespaces)
   ("." . backward-kill-word)
   (";" . comment-line)
   ("/" . hippie-expand)
   ("\\" . nil)
   ("=" . nil)

   ("1" . xah-extend-selection)
   ("2" . xah-select-line)
   ("3" . delete-other-windows)
   ("4" . split-window-below)

   ("a" . xah-fly-M-x)
   ("b" . isearch-forward)
   ("B" . query-replace)
   ("c" . previous-line)
   ("d" . back-to-indentation)
   ("e" . delete-backward-char)
   ("f" . undo)
   ("g" . backward-word)
   ("h" . backward-char)
   ("i" . delete-forward-char)
   ("j" . xah-copy-line-or-region)
   ("k" . xah-paste-or-paste-previous)
   ("l" . recenter-top-bottom)
   ("m" . backward-list)
   ("n" . forward-char)
   ("o" . open-line)
   ("p" . kill-word)
   ("q" . xah-cut-line-or-region)
   ("r" . forward-word)
   ("s" . end-of-line)
   ("t" . next-line)
   ("u" . xah-fly-insert-mode-activate)
   ("v" . forward-list)
   ("w" . other-window)
   ("y" . set-mark-command)))

;; HHH___________________________________________________________________
;; set control meta, etc keys

(xah-fly--define-keys
 xah-fly-shared-map
 '(("<home>" . xah-fly-command-mode-activate))
 :direct)

;; HHH___________________________________________________________________
;; commands related to highlight
;; (xah-fly--define-keys
 ;; (define-prefix-command 'xah-fly-dot-keymap)
 ;; '(
   ;; ))

;; HHH___________________________________________________________________

(xah-fly--define-keys
 (define-prefix-command 'xah-fly-c-keymap)
 '(
   ("." . find-file)
   ("c" . bookmark-bmenu-list)
   ("l" . bookmark-set)
   ("r" . bookmark-jump)
   ))

;; (xah-fly--define-keys
 ;; (define-prefix-command 'xah-fly-e-keymap)
 ;; '(
   ;; ))

(xah-fly--define-keys
 (define-prefix-command 'xah-fly-h-keymap)
 '(
   ("a" . apropos-command)
   ("b" . describe-bindings)
   ("c" . describe-char)
   ("d" . apropos-documentation)
   ("e" . view-echo-area-messages)
   ("f" . describe-face)
   ("g" . info-lookup-symbol)
   ("h" . describe-function)
   ("i" . info)
   ("j" . man)
   ("k" . describe-key)
   ("l" . view-lossage)
   ("m" . describe-mode)
   ("n" . describe-variable)
   ("r" . apropos-variable)
   ("u" . elisp-index-search)
   ))

(xah-fly--define-keys
 ;; commands here are “harmless”, they don't modify text etc. they turn on modes, change display, prompt, start shell, etc.
 (define-prefix-command 'xah-fly-n-keymap)
 '(
   ("SPC" . whitespace-mode)
   (","   . abbrev-mode)
   ("."   . toggle-frame-fullscreen)
   ("2"   . global-hl-line-mode)
   ("4"   . global-display-line-numbers-mode)
   ("e"   . eshell)
   ("f"   . g3r-toggle-maximize-buffer)
   ("o"   . variable-pitch-mode)
   ("u"   . shell)
   ("v"   . visual-line-mode)
   ("y"   . toggle-truncate-lines)
   ))

(xah-fly--define-keys
 (define-prefix-command 'xah-fly-p-keymap)
 '(
   ("b" . project-switch-to-buffer)
   ("c" . project-compile)
   ("d" . project-find-dir)
   ("D" . project-dired)
   ("e" . project-eshell)
   ("f" . project-find-file)
   ("g" . project-find-regexp)
   ("p" . project-switch-project)
   ("s" . project-shell)
   ("v" . project-vc-dir)
   ))

(xah-fly--define-keys
 ;; kinda replacement related
 (define-prefix-command 'xah-fly-r-keymap)
 '(("SPC" . rectangle-mark-mode)
   (","   . apply-macro-to-region-lines)
   ("."   . kmacro-start-macro)
   ("c"   . replace-rectangle)
   ("d"   . delete-rectangle)
   ("e"   . call-last-kbd-macro)
   ("g"   . kill-rectangle)
   ("l"   . clear-rectangle)
   ("n"   . rectangle-number-lines)
   ("o"   . open-rectangle)
   ("p"   . kmacro-end-macro)
   ("r"   . yank-rectangle)
   ("y"   . delete-whitespace-rectangle)
   ))

(xah-fly--define-keys
 (define-prefix-command 'xah-fly-t-keymap)
<<<<<<< HEAD
 '(
   ("SPC" . xah-clean-whitespace)
=======
 '(("SPC" . xah-clean-whitespace)
   ("TAB" . move-to-column)

   ("1" . xah-append-to-register-1)
   ("2" . xah-clear-register-1)

   ("3" . xah-copy-to-register-1)
   ("4" . xah-paste-from-register-1)

   ("8" . xah-clear-register-1)
   ("7" . xah-append-to-register-1)

>>>>>>> f91eb0d2
   ("." . sort-lines)

   ("d" . mark-defun)
   ("e" . list-matching-lines)
<<<<<<< HEAD
))
=======
   ("f" . goto-line)
   ;; g
   ("h" . repeat-complex-command)
   ("i" . delete-non-matching-lines)
   ("j" . copy-to-register)
   ("k" . insert-register)
   ("l" . xah-escape-quotes)
   ("m" . xah-make-backup-and-save)
   ;; n
   ;; o
   ("p" . query-replace-regexp)
   ;; q
   ("r" . copy-rectangle-to-register)
   ;; s
   ("t" . repeat)
   ("u" . delete-matching-lines)
   ;; v
   ("w" . xah-next-window-or-frame)
   ;; x
   ("y" . delete-duplicate-lines)
   ;; z
   ))
>>>>>>> f91eb0d2

(xah-fly--define-keys
 (define-prefix-command 'xah-fly-w-keymap)
 '(
   ("." . eval-buffer)
   ("e" . eval-defun)
   ("m" . eval-last-sexp)
   ("p" . eval-expression)
   ("u" . eval-region)
   ("q" . save-buffers-kill-terminal)
))

(xah-fly--define-keys
 ;; kinda replacement related
 (define-prefix-command 'xah-fly-comma-keymap)
 '(
   ("t" . xref-find-definitions)
   ("n" . xref-pop-marker-stack)))

(xah-fly--define-keys
 (define-prefix-command 'xah-fly-leader-key-map)
 '(
   ("SPC" . xah-fly-insert-mode-activate)
   ("TAB" . xah-fly--tab-key-map)
   ;; ("." . xah-fly-dot-keymap)
   ("'" . xah-fill-or-unfill)
   ("," . xah-fly-comma-keymap)

   ("3" . delete-window)
   ("4" . split-window-right)
   ("5" . balance-windows)

   ("a" . mark-whole-buffer)
   ("b" . end-of-buffer)
   ("c" . xah-fly-c-keymap)
   ("d" . beginning-of-buffer)
   ;; ("e" . xah-fly-e-keymap)
   ("h" . xah-fly-h-keymap)
   ("i" . kill-line)
   ("l" . recenter-top-bottom)
   ("m" . dired-jump)
   ("n" . xah-fly-n-keymap)
   ("o" . exchange-point-and-mark)
   ("p" . xah-fly-p-keymap)
   ("r" . xah-fly-r-keymap)
   ("s" . save-buffer)
   ("t" . xah-fly-t-keymap)
   ("u" . switch-to-buffer)
   ("w" . xah-fly-w-keymap)
   ))

;; HHH___________________________________________________________________
;; Movement key integrations with built-in Emacs packages

(xah-fly--define-keys
 indent-rigidly-map
 '(("h" . indent-rigidly-left)
   ("n" . indent-rigidly-right)))

;; HHH___________________________________________________________________

(defvar xah-fly-insert-state-p t "non-nil means insertion mode is on.")

(defun xah-fly--update-key-map ()
  (setq xah-fly-key-map (if xah-fly-insert-state-p
                            xah-fly-insert-map
                          xah-fly-command-map)))

(defun xah-fly-command-mode-init ()
  "Set command mode keys.
Version: 2020-04-28"
  (interactive)
  (setq xah-fly-insert-state-p nil)
  (xah-fly--update-key-map)
  (setq xah-fly--deactivate-command-mode-func
        (set-transient-map xah-fly-command-map (lambda () t)))
  (modify-all-frames-parameters (list (cons 'cursor-type 'box)))
  ;; (set-face-background 'cursor "firebrick1")
  (setq mode-line-front-space (concat (propertize " NORMAL " 'face '(:inherit (fixed-pitch) :weight bold :foreground "grey90" :background "firebrick4")) " "))
  (force-mode-line-update))

(defun xah-fly-insert-mode-init (&optional no-indication)
  "Enter insertion mode."
  (interactive)
  (setq xah-fly-insert-state-p t)
  (xah-fly--update-key-map)
  (funcall xah-fly--deactivate-command-mode-func)
  (unless no-indication
    (modify-all-frames-parameters '((cursor-type . bar)))
    ;; (set-face-background 'cursor "chartreuse")
    (setq mode-line-front-space (concat (propertize " INSERT " 'face '(:inherit (fixed-pitch) :weight bold :foreground "grey90" :background "#105020")) " ")))
  (force-mode-line-update))

(defun xah-fly-save-buffer-if-file ()
  "Save current buffer if it is a file."
  (interactive)
  (when (buffer-file-name)
    (save-buffer)))

(defun xah-fly-command-mode-activate ()
  "Activate command mode and run `xah-fly-command-mode-activate-hook'
Version: 2017-07-07"
  (interactive)
  (xah-fly-command-mode-init)
  (run-hooks 'xah-fly-command-mode-activate-hook))

(defun xah-fly-command-mode-activate-no-hook ()
  "Activate command mode. Does not run `xah-fly-command-mode-activate-hook'
Version: 2017-07-07"
  (interactive)
  (xah-fly-command-mode-init))

(defun xah-fly-insert-mode-activate ()
  "Activate insertion mode.
Version: 2017-07-07"
  (interactive)
  (xah-fly-insert-mode-init)
  (run-hooks 'xah-fly-insert-mode-activate-hook))

;; HHH___________________________________________________________________

(define-minor-mode xah-fly-keys
  "A modal keybinding set, like vim, but based on ergonomic principles,
 like Dvorak layout.

URL `http://xahlee.info/emacs/misc/ergoemacs_vi_mode.html'"
  :group 'xah-fly-keys
  :global t
  :lighter " XFK"
  :keymap xah-fly-insert-map
  (delete-selection-mode 1)
  (setq shift-select-mode nil)

  (if xah-fly-keys
      ;; Construction:
      (progn
        (add-hook 'minibuffer-setup-hook 'xah-fly-insert-mode-activate)
        (add-hook 'minibuffer-exit-hook 'xah-fly-command-mode-activate)
        (add-hook 'isearch-mode-end-hook 'xah-fly-command-mode-activate)
        (when (and (keymapp xah-fly-key-map)
                   (not (memq xah-fly-key-map (list xah-fly-command-map
                                                    xah-fly-insert-map))))
          (set-keymap-parent xah-fly-key-map xah-fly-shared-map)
          (setq xah-fly-shared-map xah-fly-key-map))
        (xah-fly-command-mode-activate))
    (progn
      ;; Teardown:
      (remove-hook 'minibuffer-setup-hook 'xah-fly-insert-mode-activate)
      (remove-hook 'minibuffer-exit-hook 'xah-fly-command-mode-activate)
      (remove-hook 'isearch-mode-end-hook 'xah-fly-command-mode-activate)
      (remove-hook 'eshell-mode-hook 'xah-fly-insert-mode-activate)
      (remove-hook 'shell-mode-hook 'xah-fly-insert-mode-activate)
      (xah-fly-insert-mode-init :no-indication)
      (setq mode-line-front-space '(:eval (if (display-graphic-p) " " "-")))

      ;;
      )))

(provide 'xah-fly-keys)

;;; xah-fly-keys.el ends here<|MERGE_RESOLUTION|>--- conflicted
+++ resolved
@@ -310,153 +310,6 @@
             (xah-reformat-whitespaces-to-one-space $p1 $p2))))
       (put this-command 'is-long-p (not $isLong)))))
 
-<<<<<<< HEAD
-=======
-(defun xah-reformat-to-sentence-lines ()
-  "Reformat current block or selection into multiple lines by ending period.
-HTML anchor links “<a…>…</a>” is also placed on a new line.
-After this command is called, press - to repeat it.
-
-URL `http://xahlee.info/emacs/emacs/elisp_reformat_to_sentence_lines.html'
-Version: 2020-12-02 2021-08-31"
-  (interactive)
-  (let ($p1 $p2)
-    (let (($bds (xah-get-bounds-of-block-or-region))) (setq $p1 (car $bds) $p2 (cdr $bds)))
-    (save-restriction
-      (narrow-to-region $p1 $p2)
-      (goto-char (point-min))
-      (while (search-forward "\n" nil t) (replace-match " " ))
-      (goto-char (point-min))
-      (while (re-search-forward "  +" nil t) (replace-match " " ))
-      (goto-char (point-min))
-      (while (re-search-forward "\\. +\\([(0-9A-Za-z]+\\)" nil t) (replace-match ".\n\\1" ))
-      (goto-char (point-min))
-      (while (search-forward "<a " nil t) (replace-match "\n<a " ))
-      (goto-char (point-min))
-      (while (re-search-forward "<br */> *" nil t) (replace-match "<br />\n" ))
-      (goto-char (point-max))
-      (while (eq (char-before ) 32) (delete-char -1))))
-  (re-search-forward "\n+" nil 1)
-  (set-transient-map (let (($kmap (make-sparse-keymap))) (define-key $kmap (kbd "-") 'xah-reformat-to-sentence-lines ) $kmap)))
-
-(defun xah-space-to-newline ()
-  "Replace space sequence to a newline char in current block or selection.
-
-URL `http://xahlee.info/emacs/emacs/emacs_space_to_newline.html'
-Version: 2017-08-19 2021-08-12 2021-09-12 2021-11-28"
-  (interactive)
-  (let* (($bds (xah-get-bounds-of-block-or-region))
-         ($p1 (car $bds))
-         ($p2 (cdr $bds)))
-    (save-restriction
-      (narrow-to-region $p1 $p2)
-      (goto-char (point-min))
-      (while (re-search-forward " +" nil t)
-        (replace-match "\n")))))
-
-(defun xah-slash-to-backslash (&optional Begin End)
-  "Replace slash by backslash on current line or region.
-Version: 2021-07-14 2021-09-12"
-  (interactive)
-  (let ($p1 $p2)
-    (if (and Begin End)
-        (setq $p1 Begin $p2 End)
-      (if (region-active-p)
-          (setq $p1 (region-beginning) $p2 (region-end))
-        (setq $p1 (line-beginning-position) $p2 (line-end-position))))
-    (save-restriction
-      (narrow-to-region $p1 $p2)
-      (let ((case-fold-search nil))
-        (goto-char (point-min))
-        (while (search-forward "/" nil t)
-          (replace-match "\\\\"))))))
-
-(defun xah-backslash-to-slash (&optional Begin End)
-  "Replace backslash by slash on current line or region.
-Version: 2021-09-11"
-  (interactive)
-  (let ($p1 $p2)
-    (if (and Begin End)
-        (setq $p1 Begin $p2 End)
-      (if (region-active-p)
-          (setq $p1 (region-beginning) $p2 (region-end))
-        (setq $p1 (line-beginning-position) $p2 (line-end-position))))
-    (save-restriction
-      (narrow-to-region $p1 $p2)
-      (let ((case-fold-search nil))
-        (goto-char (point-min))
-        (while (search-forward "\\" nil t)
-          (replace-match "/"))))))
-
-(defun xah-double-backslash (&optional Begin End)
-  "Replace backslash by two backslash on current line or region.
-Version: 2021-11-09"
-  (interactive)
-  (let ($p1 $p2)
-    (if (and Begin End)
-        (setq $p1 Begin $p2 End)
-      (if (region-active-p)
-          (setq $p1 (region-beginning) $p2 (region-end))
-        (setq $p1 (line-beginning-position) $p2 (line-end-position))))
-    (save-restriction
-      (narrow-to-region $p1 $p2)
-      (let ((case-fold-search nil))
-        (goto-char (point-min))
-        (while (search-forward "\\" nil t)
-          (replace-match "\\\\\\\\"))))))
-
-(defun xah-double-backslash-to-single (&optional Begin End)
-  "Replace double backslash by single backslash on current line or region.
-Version: 2021-11-09"
-  (interactive)
-  (let ($p1 $p2)
-    (if (and Begin End)
-        (setq $p1 Begin $p2 End)
-      (if (region-active-p)
-          (setq $p1 (region-beginning) $p2 (region-end))
-        (setq $p1 (line-beginning-position) $p2 (line-end-position))))
-    (save-restriction
-      (narrow-to-region $p1 $p2)
-      (let ((case-fold-search nil))
-        (goto-char (point-min))
-        (while (search-forward "\\\\"  nil t)
-          (replace-match "\\\\"))))))
-
-(defun xah-slash-to-double-backslash (&optional Begin End)
-  "Replace slash by double backslash on current line or region.
-Version: 2021-07-14"
-  (interactive)
-  (let ($p1 $p2)
-    (if (and Begin End)
-        (setq $p1 Begin $p2 End)
-      (if (region-active-p)
-          (setq $p1 (region-beginning) $p2 (region-end))
-        (setq $p1 (line-beginning-position) $p2 (line-end-position))))
-    (save-restriction
-      (narrow-to-region $p1 $p2)
-      (let ((case-fold-search nil))
-        (goto-char (point-min))
-        (while (search-forward "/" nil t)
-          (replace-match "\\\\\\\\"))))))
-
-(defun xah-double-backslash-to-slash (&optional Begin End)
-  "Replace double backslash by slash on current line or region.
-Version: 2021-07-14"
-  (interactive)
-  (let ($p1 $p2)
-    (if (and Begin End)
-        (setq $p1 Begin $p2 End)
-      (if (region-active-p)
-          (setq $p1 (region-beginning) $p2 (region-end))
-        (setq $p1 (line-beginning-position) $p2 (line-end-position))))
-    (save-restriction
-      (narrow-to-region $p1 $p2)
-      (let ((case-fold-search nil))
-        (goto-char (point-min))
-        (while (search-forward "\\\\" nil t)
-          (replace-match "/"))))))
-
->>>>>>> f91eb0d2
 (defun xah-comment-dwim ()
   "Like `comment-dwim', but toggle comment if cursor is not at end of line.
 
@@ -477,315 +330,6 @@
             (comment-or-uncomment-region $lbp $lep)
             (forward-line )))))))
 
-<<<<<<< HEAD
-=======
-(defun xah-quote-lines (Begin End QuoteL QuoteR Sep)
-  "Add quotes/brackets and separator (comma) to lines.
-Act on current block or selection.
-
-For example,
-
- cat
- dog
- cow
-
-becomes
-
- \"cat\",
- \"dog\",
- \"cow\",
-
-or
-
- (cat)
- (dog)
- (cow)
-
-In lisp code, QuoteL QuoteR Sep are strings.
-
-URL `http://xahlee.info/emacs/emacs/emacs_quote_lines.html'
-Version: 2020-06-26 2021-07-21 2021-08-15 2021-09-15"
-  (interactive
-   (let* (($bds (xah-get-bounds-of-block-or-region))
-         ($p1 (car $bds))
-         ($p2 (cdr $bds))
-         ($brackets
-          '(
-            "\"double\""
-            "'single'"
-            "(paren)"
-            "{brace}"
-            "[square]"
-            "<greater>"
-            "`emacs'"
-            "`markdown`"
-            "~tilde~"
-            "=equal="
-            "“curly double”"
-            "‘curly single’"
-            "‹french angle›"
-            "«french double angle»"
-            "「corner」"
-            "none"
-            "other"
-            )) $bktChoice $sep $sepChoice $quoteL $quoteR)
-     (setq $bktChoice (ido-completing-read "Quote to use:" $brackets))
-     (setq $sepChoice (ido-completing-read "line separator:" '("," ";" "none" "other")))
-     (cond
-      ((string-equal $bktChoice "none")
-       (setq $quoteL "" $quoteR ""))
-      ((string-equal $bktChoice "other")
-       (let (($x (read-string "Enter 2 chars, for begin/end quote:")))
-         (setq $quoteL (substring-no-properties $x 0 1)
-               $quoteR (substring-no-properties $x 1 2))))
-      (t (setq $quoteL (substring-no-properties $bktChoice 0 1)
-               $quoteR (substring-no-properties $bktChoice -1))))
-     (setq $sep
-           (cond
-            ((string-equal $sepChoice "none") "")
-            ((string-equal $sepChoice "other") (read-string "Enter separator:"))
-            (t $sepChoice)))
-     (list $p1 $p2 $quoteL $quoteR $sep)))
-  (let (($p1 Begin) ($p2 End) ($quoteL QuoteL) ($quoteR QuoteR) ($sep Sep))
-    (save-excursion
-      (save-restriction
-        (narrow-to-region $p1 $p2)
-        (goto-char (point-min))
-        (catch 'EndReached
-          (while t
-            (skip-chars-forward "\t ")
-            (insert $quoteL)
-            (end-of-line)
-            (insert $quoteR $sep)
-            (if (eq (point) (point-max))
-                (throw 'EndReached t)
-              (forward-char))))))))
-
-(defun xah-escape-quotes (Begin End)
-  "Add slash before double quote in current line or selection.
-Double quote is codepoint 34.
-See also: `xah-unescape-quotes'
-URL `http://xahlee.info/emacs/emacs/elisp_escape_quotes.html'
-Version: 2017-01-11"
-  (interactive
-   (if (region-active-p)
-       (list (region-beginning) (region-end))
-     (list (line-beginning-position) (line-end-position))))
-  (save-excursion
-      (save-restriction
-        (narrow-to-region Begin End)
-        (goto-char (point-min))
-        (while (search-forward "\"" nil t)
-          (replace-match "\\\"" t t)))))
-
-(defun xah-unescape-quotes (Begin End)
-  "Replace  「\\\"」 by 「\"」 in current line or selection.
-See also: `xah-escape-quotes'
-
-URL `http://xahlee.info/emacs/emacs/elisp_escape_quotes.html'
-Version: 2017-01-11"
-  (interactive
-   (if (region-active-p)
-       (list (region-beginning) (region-end))
-     (list (line-beginning-position) (line-end-position))))
-  (save-excursion
-    (save-restriction
-      (narrow-to-region Begin End)
-      (goto-char (point-min))
-      (while (search-forward "\\\"" nil t)
-        (replace-match "\"" t t)))))
-
-(defun xah-dired-rename-space-to-underscore ()
-  "In dired, rename current or marked files by replacing space to lowline _.
-If not in `dired', do nothing.
-
-URL `http://xahlee.info/emacs/emacs/elisp_dired_rename_space_to_underscore.html'
-Version: 2016-10-04 2020-03-03"
-  (interactive)
-  (require 'dired-aux)
-  (if (eq major-mode 'dired-mode)
-      (let ((markedFiles (dired-get-marked-files )))
-        (mapc (lambda (x)
-                (when (string-match " " x )
-                  (dired-rename-file x (replace-regexp-in-string " " "_" x) nil)))
-              markedFiles)
-        ;; (dired-next-line 1)
-        (revert-buffer)
-        )
-    (user-error "Not in dired")))
-
-(defun xah-dired-rename-space-to-hyphen ()
-  "In dired, rename current or marked files by replacing space to hyphen -.
-If not in `dired', do nothing.
-
-URL `http://xahlee.info/emacs/emacs/elisp_dired_rename_space_to_underscore.html'
-Version: 2016-10-04 2019-11-24"
-  (interactive)
-  (require 'dired-aux)
-  (if (eq major-mode 'dired-mode)
-      (progn
-        (mapc (lambda (x)
-                (when (string-match " " x )
-                  (dired-rename-file x (replace-regexp-in-string " " "-" x) nil)))
-              (dired-get-marked-files ))
-        (revert-buffer))
-    (user-error "Not in dired")))
-
-(defun xah-cycle-hyphen-lowline-space (&optional Begin End)
-  "Cycle hyphen/lowline/space chars in selection or inside quote/bracket or line, in that order.
-After this command is called, press - to repeat it.
-The region to work on is by this order:
- 1. if there is a selection, use that.
- 2. If cursor is string quote or any type of bracket, and is within current line, work on that region.
- 3. else, work on current line.
-
-URL `http://xahlee.info/emacs/emacs/elisp_change_space-hyphen_underscore.html'
-Version: 2019-02-12 2021-08-20"
-  (interactive)
-  ;; this function sets a property 'state. Possible values are 0 to length of $charArray.
-  (let* ($p1
-         $p2
-         ($charArray ["-" "_" " "])
-         ($n (length $charArray))
-         ($regionWasActive-p (region-active-p))
-         ($nowState (if (eq last-command this-command) (get 'xah-cycle-hyphen-lowline-space 'state) 0))
-         ($changeTo (elt $charArray $nowState)))
-    (if (and Begin End)
-        (setq $p1 Begin $p2 End)
-      (if (region-active-p)
-          (setq $p1 (region-beginning) $p2 (region-end))
-        (let (($skipChars "^\"<>(){}[]“”‘’‹›«»「」『』【】〖〗《》〈〉〔〕（）"))
-          (skip-chars-backward $skipChars (line-beginning-position))
-          (setq $p1 (point))
-          (skip-chars-forward $skipChars (line-end-position))
-          (setq $p2 (point))
-          (set-mark $p1))))
-    (save-excursion
-      (save-restriction
-        (narrow-to-region $p1 $p2)
-        (goto-char (point-min))
-        (while (re-search-forward (elt $charArray (% (+ $nowState 2) $n)) (point-max) 1)
-          (replace-match $changeTo t t))))
-    (when (or (string-equal $changeTo " ") $regionWasActive-p)
-      (goto-char $p2)
-      (set-mark $p1)
-      (setq deactivate-mark nil))
-    (put 'xah-cycle-hyphen-lowline-space 'state (% (+ $nowState 1) $n)))
-  (set-transient-map (let (($kmap (make-sparse-keymap))) (define-key $kmap (kbd "-") 'xah-cycle-hyphen-lowline-space) $kmap)))
-
-(defun xah-copy-file-path (&optional DirPathOnlyQ)
-  "Copy current buffer file path or dired path.
-Result is full path.
-If `universal-argument' is called first, copy only the dir path.
-
-If in dired, copy the current or marked files.
-
-If a buffer is not file and not dired, copy value of `default-directory'.
-
-URL `http://xahlee.info/emacs/emacs/emacs_copy_file_path.html'
-Version: 2018-06-18 2021-09-30"
-  (interactive "P")
-  (let (($fpath
-         (if (string-equal major-mode 'dired-mode)
-             (progn
-               (let (($result (mapconcat 'identity (dired-get-marked-files) "\n")))
-                 (if (equal (length $result) 0)
-                     (progn default-directory )
-                   (progn $result))))
-           (if (buffer-file-name)
-               (buffer-file-name)
-             (expand-file-name default-directory)))))
-    (kill-new
-     (if DirPathOnlyQ
-         (progn
-           (message "Directory copied: %s" (file-name-directory $fpath))
-           (file-name-directory $fpath))
-       (progn
-         (message "File path copied: %s" $fpath)
-         $fpath )))))
-
-(defun xah-delete-current-text-block ()
-  "Delete the current text block plus blank lines, or selection, and copy to `kill-ring'.
-
-URL `http://xahlee.info/emacs/emacs/emacs_delete_block.html'
-Version: 2017-07-09 2021-08-14"
-  (interactive)
-  (let ($p1 $p2)
-    (if (region-active-p)
-        (setq $p1 (region-beginning) $p2 (region-end))
-      (progn
-        (if (re-search-backward "\n[ \t]*\n+" nil 1)
-            (setq $p1 (goto-char (match-end 0)))
-          (setq $p1 (point)))
-        (re-search-forward "\n[ \t]*\n+" nil 1)
-        (setq $p2 (point))))
-    (kill-region $p1 $p2)))
-
-(defun xah-clear-register-1 ()
-  "Clear register 1.
-See also: `xah-paste-from-register-1', `copy-to-register'.
-
-URL `http://xahlee.info/emacs/emacs/elisp_copy-paste_register_1.html'
-Version: 2015-12-08"
-  (interactive)
-  (progn
-    (copy-to-register ?1 (point-min) (point-min))
-    (message "Cleared register 1.")))
-
-(defun xah-copy-to-register-1 ()
-  "Copy current line or selection to register 1.
-See also: `xah-paste-from-register-1', `copy-to-register'.
-
-URL `http://xahlee.info/emacs/emacs/elisp_copy-paste_register_1.html'
-Version: 2017-01-23"
-  (interactive)
-  (let ($p1 $p2)
-    (if (region-active-p)
-         (setq $p1 (region-beginning) $p2 (region-end))
-      (setq $p1 (line-beginning-position) $p2 (line-end-position)))
-    (copy-to-register ?1 $p1 $p2)
-    (message "Copied to register 1: [%s]." (buffer-substring-no-properties $p1 $p2))))
-
-(defun xah-append-to-register-1 ()
-  "Append current line or selection to register 1.
-When no selection, append current line, with newline char.
-See also: `xah-paste-from-register-1', `copy-to-register'.
-
-URL `http://xahlee.info/emacs/emacs/emacs_copy_append.html'
-Version: 2015-12-08 2020-09-08"
-  (interactive)
-  (let ($p1 $p2)
-    (if (region-active-p)
-         (setq $p1 (region-beginning) $p2 (region-end))
-      (setq $p1 (line-beginning-position) $p2 (line-end-position)))
-    (append-to-register ?1 $p1 $p2)
-    (with-temp-buffer (insert "\n")
-                      (append-to-register ?1 (point-min) (point-max)))
-    (message "Appended to register 1: [%s]." (buffer-substring-no-properties $p1 $p2))))
-
-(defun xah-paste-from-register-1 ()
-  "Paste text from register 1.
-See also: `xah-copy-to-register-1', `insert-register'.
-
-URL `http://xahlee.info/emacs/emacs/elisp_copy-paste_register_1.html'
-Version: 2015-12-08"
-  (interactive)
-  (when (region-active-p)
-    (delete-region (region-beginning) (region-end)))
-  (insert-register ?1 t))
-
-(defun xah-copy-rectangle-to-kill-ring (Begin End)
-  "Copy region as column (rectangle region) to `kill-ring'
-See also: `kill-rectangle', `copy-to-register'.
-
-URL `http://xahlee.info/emacs/emacs/emacs_copy_rectangle_text_to_clipboard.html'
-version 2016-07-17"
-  ;; extract-rectangle suggested by YoungFrog, 2012-07-25
-  (interactive "r")
-  (require 'rect)
-  (kill-new (mapconcat 'identity (extract-rectangle Begin End) "\n")))
-
->>>>>>> f91eb0d2
 ;; HHH___________________________________________________________________
 ;; insertion commands
 
@@ -924,25 +468,6 @@
        ;;
        ))))
 
-<<<<<<< HEAD
-=======
-(defun xah-select-text-in-quote ()
-  "Select text between the nearest left and right delimiters.
-Delimiters here includes the following chars: \" ` and anything in `xah-brackets'.
-This command ignores nesting. For example, if text is
-(a(b)c▮)
-the selected char is “c”, not “a(b)c”.
-
-URL `http://xahlee.info/emacs/emacs/modernization_mark-word.html'
-Version: 2020-11-24 2021-07-11 2021-12-21"
-  (interactive)
-  (let (($skipChars (concat "^\"`" xah-brackets)) $p1)
-    (skip-chars-backward $skipChars)
-    (setq $p1 (point))
-    (skip-chars-forward $skipChars)
-    (set-mark $p1)))
-
->>>>>>> f91eb0d2
 ;; HHH___________________________________________________________________
 ;; misc
 
@@ -1300,53 +825,13 @@
 
 (xah-fly--define-keys
  (define-prefix-command 'xah-fly-t-keymap)
-<<<<<<< HEAD
  '(
    ("SPC" . xah-clean-whitespace)
-=======
- '(("SPC" . xah-clean-whitespace)
-   ("TAB" . move-to-column)
-
-   ("1" . xah-append-to-register-1)
-   ("2" . xah-clear-register-1)
-
-   ("3" . xah-copy-to-register-1)
-   ("4" . xah-paste-from-register-1)
-
-   ("8" . xah-clear-register-1)
-   ("7" . xah-append-to-register-1)
-
->>>>>>> f91eb0d2
    ("." . sort-lines)
 
    ("d" . mark-defun)
    ("e" . list-matching-lines)
-<<<<<<< HEAD
 ))
-=======
-   ("f" . goto-line)
-   ;; g
-   ("h" . repeat-complex-command)
-   ("i" . delete-non-matching-lines)
-   ("j" . copy-to-register)
-   ("k" . insert-register)
-   ("l" . xah-escape-quotes)
-   ("m" . xah-make-backup-and-save)
-   ;; n
-   ;; o
-   ("p" . query-replace-regexp)
-   ;; q
-   ("r" . copy-rectangle-to-register)
-   ;; s
-   ("t" . repeat)
-   ("u" . delete-matching-lines)
-   ;; v
-   ("w" . xah-next-window-or-frame)
-   ;; x
-   ("y" . delete-duplicate-lines)
-   ;; z
-   ))
->>>>>>> f91eb0d2
 
 (xah-fly--define-keys
  (define-prefix-command 'xah-fly-w-keymap)
