;;; xah-fly-keys.el --- ergonomic modal keybinding minor mode. -*- coding: utf-8; lexical-binding: t; byte-compile-docstring-max-column: 200; -*-

;; Copyright © 2013-2022 by Xah Lee

;; Author: Xah Lee ( http://xahlee.info/ )
;; Version: 16.15.20220314145449
;; Created: 10 Sep 2013
;; Package-Requires: ((emacs "24.1"))
;; Keywords: convenience, emulations, vim, ergoemacs
;; License: GPL v3. Tell your friends to buy a copy.
;; Homepage: http://xahlee.info/emacs/misc/ergoemacs_vi_mode.html

;; This file is not part of GNU Emacs.

;; If you like this project, Buy Xah Emacs Tutorial http://xahlee.info/emacs/emacs/buy_xah_emacs_tutorial.html or make a donation. Thanks.

;; HHH___________________________________________________________________

(defgroup xah-fly-keys nil
  "Ergonomic modal keybinding minor mode."
  :group 'keyboard)

(defvar xah-fly-command-mode-activate-hook nil "Hook for `xah-fly-command-mode-activate'")
(defvar xah-fly-insert-mode-activate-hook nil "Hook for `xah-fly-insert-mode-activate'")

(defvar xah-fly-command-mode-indicator " NORMAL "
  "Character in mode line indicating command mode is active.")
(defvar xah-fly-insert-mode-indicator " INSERT "
  "Character in mode line indicating insert mode is active.")

(defface xfk-command-mode-indicator
  '((default :foreground "gray90" :weight bold)
    (((class color) (min-colors 88) (background light))
     :background "firebrick4")
    (((class color) (min-colors 88) (background dark))
     :background "firebrick4")
    (t :inherit highlight))
  "xah-fly-keys command mode indicator face"
  :group 'xah-fly-keys)


(defface xfk-insert-mode-indicator
  '((default :foreground "grey90" :weight bold)
    (((class color) (min-colors 88) (background light))
     :background "#105020")
    (((class color) (min-colors 88) (background dark))
     :background "#105020")
    (t :inherit highlight))
  "xah-fly-keys insert mode indicator face"
  :group 'xah-fly-keys)


(defun xah-get-bounds-of-block ()
  "Return the boundary (START . END) of current block.
Version: 2021-08-12"
  (let ( $p1 $p2 ($blankRegex "\n[ \t]*\n"))
    (save-excursion
      (setq $p1 (if (re-search-backward $blankRegex nil 1)
                    (goto-char (match-end 0))
                  (point)))
      (setq $p2 (if (re-search-forward $blankRegex nil 1)
                    (match-beginning 0)
                  (point))))
    (cons $p1 $p2 )))

(defun xah-get-bounds-of-block-or-region ()
  "If region is active, return its boundary,
else same as `xah-get-bounds-of-block'.
Version: 2021-08-12"
  (if (region-active-p)
      (cons (region-beginning) (region-end))
    (xah-get-bounds-of-block)))

;; HHH___________________________________________________________________
<<<<<<< HEAD
=======
;; cursor movement

(defun xah-pop-local-mark-ring ()
  "Move cursor to last mark position of current buffer.
Call this repeatedly will cycle all positions in `mark-ring'.

URL `http://xahlee.info/emacs/emacs/emacs_jump_to_previous_position.html'
Version: 2016-04-04"
  (interactive)
  (set-mark-command t))

(defun xah-beginning-of-line-or-block ()
  "Move cursor to beginning of line or previous block.

• When called first time, move cursor to beginning of char in current line. (if already, move to beginning of line.)
• When called again, move cursor backward by jumping over any sequence of whitespaces containing 2 blank lines.
• if `visual-line-mode' is on, beginning of line means visual line.

URL `http://xahlee.info/emacs/emacs/emacs_keybinding_design_beginning-of-line-or-block.html'
Version: 2018-06-04 2021-03-16"
  (interactive)
  (let (($p (point)))
    (if (or (equal (point) (line-beginning-position))
            (eq last-command this-command))
        (when
          (re-search-backward "\n[\t\n ]*\n+" nil 1)
          (skip-chars-backward "\n\t "))
      (if visual-line-mode
          (beginning-of-visual-line)
        (progn
          (back-to-indentation)
          (when (eq $p (point))
            (beginning-of-line)))))))

(defun xah-end-of-line-or-block ()
  "Move cursor to end of line or next block.

• When called first time, move cursor to end of line.
• When called again, move cursor forward by jumping over any sequence of whitespaces containing 2 blank lines.
• if `visual-line-mode' is on, end of line means visual line.

URL `http://xahlee.info/emacs/emacs/emacs_keybinding_design_beginning-of-line-or-block.html'
Version: 2018-06-04 2021-03-16 2022-03-05"
  (interactive)
  (if (or (equal (point) (line-end-position))
          (eq last-command this-command))
      (re-search-forward "\n[\t\n ]*\n+" nil 1)
    (if visual-line-mode
        (end-of-visual-line)
      (end-of-line))))

(defvar xah-brackets nil "string of left/right brackets pairs.")
(setq xah-brackets "()[]{}<>＜＞（）［］｛｝⦅⦆〚〛⦃⦄“”‘’‹›«»「」〈〉《》【】〔〕⦗⦘『』〖〗〘〙｢｣⟦⟧⟨⟩⟪⟫⟮⟯⟬⟭⌈⌉⌊⌋⦇⦈⦉⦊❛❜❝❞❨❩❪❫❴❵❬❭❮❯❰❱❲❳〈〉⦑⦒⧼⧽﹙﹚﹛﹜﹝﹞⁽⁾₍₎⦋⦌⦍⦎⦏⦐⁅⁆⸢⸣⸤⸥⟅⟆⦓⦔⦕⦖⸦⸧⸨⸩｟｠")

(defvar xah-left-brackets '( "(" "{" "[" "<" "〔" "【" "〖" "〈" "《" "「" "『" "“" "‘" "‹" "«" "〘")
  "List of left bracket chars.")

(progn
;; make xah-left-brackets based on xah-brackets
  (setq xah-left-brackets '())
  (dotimes ($x (- (length xah-brackets) 1))
    (when (= (% $x 2) 0)
      (push (char-to-string (elt xah-brackets $x))
            xah-left-brackets)))
  (setq xah-left-brackets (reverse xah-left-brackets)))

(defvar xah-right-brackets '( ")" "]" "}" ">" "〕" "】" "〗" "〉" "》" "」" "』" "”" "’" "›" "»" "〙")
  "list of right bracket chars.")

(progn
  (setq xah-right-brackets '())
  (dotimes ($x (- (length xah-brackets) 1))
    (when (= (% $x 2) 1)
      (push (char-to-string (elt xah-brackets $x))
            xah-right-brackets)))
  (setq xah-right-brackets (reverse xah-right-brackets)))

(defvar xah-punctuation-regex nil "A regex string for the purpose of moving cursor to a punctuation.")
(setq xah-punctuation-regex "[!\?\"\.,`'#$%&*+:;=@^|~]+")

(defun xah-forward-punct (&optional n)
  "Move cursor to the next occurrence of punctuation.
The list of punctuations to jump to is defined by `xah-punctuation-regex'

URL `http://xahlee.info/emacs/emacs/emacs_jump_to_punctuations.html'
Version: 2017-06-26"
  (interactive "p")
  (re-search-forward xah-punctuation-regex nil t n))

(defun xah-backward-punct (&optional n)
  "Move cursor to the previous occurrence of punctuation.
See `xah-forward-punct'
URL `http://xahlee.info/emacs/emacs/emacs_jump_to_punctuations.html'
Version: 2017-06-26"
  (interactive "p")
  (re-search-backward xah-punctuation-regex nil t n))

(defun xah-backward-left-bracket ()
  "Move cursor to the previous occurrence of left bracket.
The list of brackets to jump to is defined by `xah-left-brackets'.

URL `http://xahlee.info/emacs/emacs/emacs_navigating_keys_for_brackets.html'
Version: 2015-10-01"
  (interactive)
  (re-search-backward (regexp-opt xah-left-brackets) nil t))

(defun xah-forward-right-bracket ()
  "Move cursor to the next occurrence of right bracket.
The list of brackets to jump to is defined by `xah-right-brackets'.

URL `http://xahlee.info/emacs/emacs/emacs_navigating_keys_for_brackets.html'
Version: 2015-10-01"
  (interactive)
  (re-search-forward (regexp-opt xah-right-brackets) nil t))

(defun xah-goto-matching-bracket ()
  "Move cursor to the matching bracket.
If cursor is not on a bracket, call `backward-up-list'.
The list of brackets to jump to is defined by `xah-left-brackets' and `xah-right-brackets'.

URL `http://xahlee.info/emacs/emacs/emacs_navigating_keys_for_brackets.html'
Version: 2016-11-22"
  (interactive)
  (if (nth 3 (syntax-ppss))
      (backward-up-list 1 'ESCAPE-STRINGS 'NO-SYNTAX-CROSSING)
    (cond
     ((eq (char-after) ?\") (forward-sexp))
     ((eq (char-before) ?\") (backward-sexp ))
     ((looking-at (regexp-opt xah-left-brackets))
      (forward-sexp))
     ((looking-back (regexp-opt xah-right-brackets) (max (- (point) 1) 1))
      (backward-sexp))
     (t (backward-up-list 1 'ESCAPE-STRINGS 'NO-SYNTAX-CROSSING)))))

(defun xah-forward-quote ()
  "Move cursor to the next occurrence of \".
If there are consecutive quotes of the same char, keep moving until none.
Returns `t' if found, else `nil'.

URL `http://xahlee.info/emacs/emacs/emacs_navigating_keys_for_brackets.html'
Version: 2016-07-23"
  (interactive)
  (if (re-search-forward "\\\"+" nil t)
      t
    (progn
      (message "No more quotes after cursor..")
      nil)))

(defun xah-forward-quote-twice ()
  "Call `xah-forward-quote' twice.
Returns `t' if found, else `nil'.

URL `http://xahlee.info/emacs/emacs/emacs_navigating_keys_for_brackets.html'
Version: 2016-07-23"
  (interactive)
  (when (xah-forward-quote)
    (xah-forward-quote)))

(defun xah-forward-quote-smart ()
  "Move cursor to the current or next string quote.
Place cursor at the position after the left quote.
Repeated call will find the next string.

URL `http://xahlee.info/emacs/emacs/emacs_navigating_keys_for_brackets.html'
Version: 2016-11-22"
  (interactive)
  (let (($pos (point)))
    (if (nth 3 (syntax-ppss))
        (progn
          (backward-up-list 1 'ESCAPE-STRINGS 'NO-SYNTAX-CROSSING)
          (forward-sexp)
          (re-search-forward "\\\"" nil t))
      (progn (re-search-forward "\\\"" nil t)))
    (when (<= (point) $pos)
      (progn (re-search-forward "\\\"" nil t)))))

(defun xah-sort-lines ()
  "Like `sort-lines' but if no region, do the current block.
Version 2022-01-22 2022-01-23"
  (interactive)
  (let ($p1 $p2)
    (let (($bds (xah-get-bounds-of-block-or-region))) (setq $p1 (car $bds) $p2 (cdr $bds)))
    (sort-lines current-prefix-arg $p1 $p2)))

(defun xah-narrow-to-region ()
  "Same as `narrow-to-region', but if no selection, narrow to the current block.
Version 2022-01-22"
  (interactive)
  (let ($p1 $p2)
    (let (($bds (xah-get-bounds-of-block-or-region))) (setq $p1 (car $bds) $p2 (cdr $bds)))
    (narrow-to-region $p1 $p2)))

;; HHH___________________________________________________________________
>>>>>>> dea63197
;; editing commands

(defun xah-copy-line-or-region ()
  "Copy current line or selection.
When called repeatedly, append copy subsequent lines.
When `universal-argument' is called first, copy whole buffer
(respects `narrow-to-region').

URL `http://xahlee.info/emacs/emacs/emacs_copy_cut_current_line.html'
Version: 2019-10-30"
  (interactive)
  (let ((inhibit-field-text-motion nil))
    (if current-prefix-arg
        (progn
          (copy-region-as-kill (point-min) (point-max)))
      (if (region-active-p)
          (progn
            (copy-region-as-kill (region-beginning) (region-end)))
        (if (eq last-command this-command)
            (if (eobp)
                (progn )
              (progn
                (kill-append "\n" nil)
                (kill-append
                 (buffer-substring-no-properties (line-beginning-position) (line-end-position))
                 nil)
                (progn
                  (end-of-line)
                  (forward-char))))
          (if (eobp)
              (if (eq (char-before) 10 )
                  (progn )
                (progn
                  (copy-region-as-kill (line-beginning-position) (line-end-position))
                  (end-of-line)))
            (progn
              (copy-region-as-kill (line-beginning-position) (line-end-position))
              (end-of-line)
              (forward-char))))))))

(defun xah-cut-line-or-region ()
  "Cut current line or selection.
When `universal-argument' is called first, cut whole buffer
 (respects `narrow-to-region').

URL `http://xahlee.info/emacs/emacs/emacs_copy_cut_current_line.html'
Version: 2015-06-10"
  (interactive)
  (if current-prefix-arg
      (progn ; not using kill-region because we don't want to include previous kill
        (kill-new (buffer-string))
        (delete-region (point-min) (point-max)))
    (progn (if (region-active-p)
               (kill-region (region-beginning) (region-end) t)
             (kill-region (line-beginning-position) (line-beginning-position 2))))))

(defun xah-copy-all-or-region ()
  "Copy buffer or selection content to `kill-ring'.
Respects `narrow-to-region'.

URL `http://xahlee.info/emacs/emacs/emacs_copy_cut_all_or_region.html'
Version: 2015-08-22"
  (interactive)
  (if (region-active-p)
      (progn
        (kill-new (buffer-substring (region-beginning) (region-end)))
        (message "Text selection copied."))
    (progn
      (kill-new (buffer-string))
      (message "Buffer content copied."))))

(defun xah-cut-all-or-region ()
  "Cut buffer or selection content to `kill-ring'.
Respects `narrow-to-region'.

URL `http://xahlee.info/emacs/emacs/emacs_copy_cut_all_or_region.html'
Version: 2015-08-22"
  (interactive)
  (if (region-active-p)
      (progn
        (kill-new (buffer-substring (region-beginning) (region-end)))
        (delete-region (region-beginning) (region-end)))
    (progn
      (kill-new (buffer-string))
      (delete-region (point-min) (point-max)))))

(defun xah-paste-or-paste-previous ()
  "Paste. When called repeatedly, paste previous.
This command calls `yank', and if repeated, call `yank-pop'.

When `universal-argument' is called first with a number arg,
paste that many times.

URL `http://xahlee.info/emacs/emacs/emacs_paste_or_paste_previous.html'
Version: 2017-07-25 2020-09-08"
  (interactive)
  (progn
    (when (and delete-selection-mode (region-active-p))
      (delete-region (region-beginning) (region-end)))
    (if current-prefix-arg
        (progn
          (dotimes (_ (prefix-numeric-value current-prefix-arg))
            (yank)))
      (if (eq real-last-command this-command)
          (yank-pop 1)
        (yank)))))

(defun xah-add-space-after-comma ()
  "Add a space after comma of current block or selection.
and highlight changes made.
Version 2022-01-20"
  (interactive)
  (let ($p1 $p2)
    (let (($bds (xah-get-bounds-of-block-or-region))) (setq $p1 (car $bds) $p2 (cdr $bds)))
    (save-restriction
      (narrow-to-region $p1 $p2)
      (goto-char (point-min))
      (while
          (re-search-forward ",\\b" nil t)
        (replace-match ", ")
        (overlay-put
         (make-overlay
          (match-beginning 0)
          (match-end 0)) 'face 'highlight)))))

(defun xah-delete-blank-lines ()
  "Delete all newline around cursor.

URL `http://xahlee.info/emacs/emacs/emacs_shrink_whitespace.html'
Version: 2018-04-02"
  (interactive)
  (let ($p3 $p4)
          (skip-chars-backward "\n")
          (setq $p3 (point))
          (skip-chars-forward "\n")
          (setq $p4 (point))
          (delete-region $p3 $p4)))

(defun xah-fly-delete-spaces ()
  "Delete space, tab, IDEOGRAPHIC SPACE (U+3000) around cursor.
Version: 2019-06-13"
  (interactive)
  (let (p1 p2)
    (skip-chars-forward " \t　")
    (setq p2 (point))
    (skip-chars-backward " \t　")
    (setq p1 (point))
    (delete-region p1 p2)))

(defun xah-shrink-whitespaces ()
  "Remove whitespaces around cursor .

Shrink neighboring spaces, then newlines, then spaces again,
leaving one space or newline at each step, till no more white space.

URL `http://xahlee.info/emacs/emacs/emacs_shrink_whitespace.html'
Version: 2014-10-21 2021-11-26 2021-11-30"
  (interactive)
  (let* (($eol-count 0)
         ($p0 (point))
         $p1 ; whitespace begin
         $p2 ; whitespace end
         ($charBefore (char-before))
         ($charAfter (char-after))
         ($space-neighbor-p (or (eq $charBefore 32) (eq $charBefore 9) (eq $charAfter 32) (eq $charAfter 9))))
    (skip-chars-backward " \n\t　")
    (setq $p1 (point))
    (goto-char $p0)
    (skip-chars-forward " \n\t　")
    (setq $p2 (point))
    (goto-char $p1)
    (while (search-forward "\n" $p2 t)
      (setq $eol-count (1+ $eol-count)))
    (goto-char $p0)
    (cond
     ((eq $eol-count 0)
      (if (> (- $p2 $p1) 1)
          (progn
            (delete-horizontal-space) (insert " "))
        (progn (delete-horizontal-space))))
     ((eq $eol-count 1)
      (if $space-neighbor-p
          (xah-fly-delete-spaces)
        (progn (xah-delete-blank-lines) (insert " "))))
     ((eq $eol-count 2)
      (if $space-neighbor-p
          (xah-fly-delete-spaces)
        (progn
          (xah-delete-blank-lines)
          (insert "\n"))))
     ((> $eol-count 2)
      (if $space-neighbor-p
          (xah-fly-delete-spaces)
        (progn
          (goto-char $p2)
          (search-backward "\n")
          (delete-region $p1 (point))
          (insert "\n"))))
     (t (progn
          (message "nothing done. logic error 40873. shouldn't reach here"))))))

(defun xah-fill-or-unfill ()
  "Reformat current block or selection to short/long line.
First call will break into multiple short lines. Repeated call
toggles between short and long lines.
This commands calls `fill-region' to do its work.
Set `fill-column' for short line length.

URL `http://xahlee.info/emacs/emacs/modernization_fill-paragraph.html'
Version: 2020-11-22 2021-08-13"
  (interactive)
  ;; This command symbol has a property “'longline-p”, the possible values are t and nil. This property is used to easily determine whether to compact or uncompact, when this command is called again
  (let ( ($isLongline (if (eq last-command this-command) (get this-command 'longline-p) t))
         (deactivate-mark nil)
         $p1 $p2 )
    (let (($bds (xah-get-bounds-of-block-or-region))) (setq $p1 (car $bds) $p2 (cdr $bds)))
    (if $isLongline
        (fill-region $p1 $p2)
      (let ((fill-column most-positive-fixnum ))
        (fill-region $p1 $p2)))
    (put this-command 'longline-p (not $isLongline))))

(defun xah-reformat-whitespaces-to-one-space (Begin End)
  "Replace whitespaces by one space.

URL `http://xahlee.info/emacs/emacs/emacs_reformat_lines.html'
Version: 2017-01-11 2022-01-08"
  (interactive "r")
  (save-restriction
      (narrow-to-region Begin End)
      (goto-char (point-min))
      (while (search-forward "\n" nil 1) (replace-match " "))
      (goto-char (point-min))
      (while (search-forward "\t" nil 1) (replace-match " "))
      (goto-char (point-min))
      (while (re-search-forward " +" nil 1) (replace-match " "))
      (goto-char (point-max))))

(defun xah-reformat-to-multi-lines ( &optional Begin End MinLength)
  "Replace spaces by a newline at ~70 chars, on current block or selection.
If `universal-argument' is called first, ask user for max width.

URL `http://xahlee.info/emacs/emacs/emacs_reformat_lines.html'
Version: 2018-12-16 2021-07-06 2021-08-12"
  (interactive)
  (let ( $p1 $p2 $minlen )
    (setq $minlen (if MinLength MinLength (if current-prefix-arg (prefix-numeric-value current-prefix-arg) fill-column)))
    (if (and Begin End)
        (setq $p1 Begin $p2 End)
      (let (($bds (xah-get-bounds-of-block-or-region))) (setq $p1 (car $bds) $p2 (cdr $bds))))
    (save-excursion
      (save-restriction
        (narrow-to-region $p1 $p2)
        (goto-char (point-min))
        (while (re-search-forward " +" nil 1)
          (when (> (- (point) (line-beginning-position)) $minlen)
            (replace-match "\n" )))))))

(defun xah-reformat-lines (&optional Width)
<<<<<<< HEAD
  "Reformat current block or selection into short lines or 1 long line.
When called for the first time, change to one long line.
Second call change it to multiple short lines. Repeated call toggles.
If `universal-argument' is called first, ask user to type max length
of line. By default, it is 70.
=======
  "Reformat current block or selection into 1 long line or short lines.
When called for the first time, change to one long line. Second call change it to short lines. Repeated call toggles.
If `universal-argument' is called first, ask user to type max length of line. By default, it is 70.
>>>>>>> dea63197

URL `http://xahlee.info/emacs/emacs/emacs_reformat_lines.html'
Created 2016 or before.
Version: 2021-07-05 2021-08-13 2022-03-12"
  (interactive)
  ;; This command symbol has a property 'is-long-p, the possible values are t and nil. This property is used to easily determine whether to compact or uncompact, when this command is called again
  (let ($isLong $width $p1 $p2)
    (setq $width (if Width Width (if current-prefix-arg (prefix-numeric-value current-prefix-arg) 70)))
    (setq $isLong (if (eq last-command this-command) (get this-command 'is-long-p) nil))
    (let (($bds (xah-get-bounds-of-block-or-region))) (setq $p1 (car $bds) $p2 (cdr $bds)))
    (if current-prefix-arg
        (xah-reformat-to-multi-lines $p1 $p2 $width)
      (if $isLong
          (xah-reformat-to-multi-lines $p1 $p2 $width)
        (progn
          (xah-reformat-whitespaces-to-one-space $p1 $p2))))
    (put this-command 'is-long-p (not $isLong))))

(defun xah-comment-dwim ()
  "Like `comment-dwim', but toggle comment if cursor is not at end of line.

URL `http://xahlee.info/emacs/emacs/emacs_toggle_comment_by_line.html'
Version: 2016-10-25"
  (interactive)
  (if (region-active-p)
      (comment-dwim nil)
    (let (($lbp (line-beginning-position))
          ($lep (line-end-position)))
      (if (eq $lbp $lep)
          (progn
            (comment-dwim nil))
        (if (eq (point) $lep)
            (progn
              (comment-dwim nil))
          (progn
            (comment-or-uncomment-region $lbp $lep)
            (forward-line )))))))

;; HHH___________________________________________________________________
;; insertion commands


;; HHH___________________________________________________________________
;; text selection

(defun xah-select-line ()
  "Select current line. If region is active, extend selection downward by line.
If `visual-line-mode' is on, consider line as visual line.

URL `http://xahlee.info/emacs/emacs/modernization_mark-word.html'
Version: 2017-11-01 2021-03-19"
  (interactive)
  (if (region-active-p)
      (if visual-line-mode
          (let (($p1 (point)))
                (end-of-visual-line 1)
                (when (eq $p1 (point))
                  (end-of-visual-line 2)))
        (progn
          (forward-line 1)
          (end-of-line)))
    (if visual-line-mode
        (progn (beginning-of-visual-line)
               (set-mark (point))
               (end-of-visual-line))
      (progn
        (end-of-line)
        (set-mark (line-beginning-position))))))

(defun xah-extend-selection ()
  "Select the current word, bracket/quote expression, or expand selection.
Subsequent calls expands the selection.

when there is no selection,
• if cursor is on a any type of bracket (including parenthesis,
quotation mark), select whole bracketed thing including bracket
• else, select current word.

when there is a selection, the selection extension behavior
is still experimental. But when cursor is on a any type of
bracket (parenthesis, quote), it extends selection to outer bracket.

URL `http://xahlee.info/emacs/emacs/modernization_mark-word.html'
Version: 2020-02-04"
  (interactive)
  (if (region-active-p)
      (progn
        (let (($rb (region-beginning)) ($re (region-end)))
          (goto-char $rb)
          (cond
           ((looking-at "\\s(")
            (if (eq (nth 0 (syntax-ppss)) 0)
                (progn
                  ;; (message "left bracket, depth 0.")
                  (end-of-line) ; select current line
                  (set-mark (line-beginning-position)))
              (progn
                ;; (message "left bracket, depth not 0")
                (up-list -1 t t)
                (mark-sexp))))
           ((eq $rb (line-beginning-position))
            (progn
              (goto-char $rb)
              (let (($firstLineEndPos (line-end-position)))
                (cond
                 ((eq $re $firstLineEndPos)
                  (progn
                    ;; (message "exactly 1 line. extend to next whole line." )
                    (forward-line 1)
                    (end-of-line)))
                 ((< $re $firstLineEndPos)
                  (progn
                    ;; (message "less than 1 line. complete the line." )
                    (end-of-line)))
                 ((> $re $firstLineEndPos)
                  (progn
                    ;; (message "beginning of line, but end is greater than 1st end of line" )
                    (goto-char $re)
                    (if (eq (point) (line-end-position))
                        (progn
                          ;; (message "exactly multiple lines" )
                          (forward-line 1)
                          (end-of-line))
                      (progn
                        ;; (message "multiple lines but end is not eol. make it so" )
                        (goto-char $re)
                        (end-of-line)))))
                 (t (error "logic error 42946" ))))))
           ((and (> (point) (line-beginning-position)) (<= (point) (line-end-position)))
            (progn
              ;; (message "less than 1 line" )
              (end-of-line) ; select current line
              (set-mark (line-beginning-position))))
           (t
            ;; (message "last resort" )
            nil))))
    (progn
      (cond
       ((looking-at "\\s(")
        ;; (message "left bracket")
        (mark-sexp)) ; left bracket
       ((looking-at "\\s)")
        ;; (message "right bracket")
        (backward-up-list) (mark-sexp))
       ((looking-at "\\s\"")
        ;; (message "string quote")
        (mark-sexp)) ; string quote
       ;; ((and (eq (point) (line-beginning-position)) (not (looking-at "\n")))
       ;;  (message "beginning of line and not empty")
       ;;  (end-of-line)
       ;;  (set-mark (line-beginning-position)))
       ((or (looking-back "\\s_" 1) (looking-back "\\sw" 1))
        ;; (message "left is word or symbol")
        (skip-syntax-backward "_w" )
        ;; (re-search-backward "^\\(\\sw\\|\\s_\\)" nil t)
        (push-mark)
        (skip-syntax-forward "_w")
        (setq mark-active t)
        ;; (exchange-point-and-mark)
        )
       ((and (looking-at "\\s ") (looking-back "\\s " 1))
        ;; (message "left and right both space" )
        (skip-chars-backward "\\s " ) (set-mark (point))
        (skip-chars-forward "\\s "))
       ((and (looking-at "\n") (looking-back "\n" 1))
        ;; (message "left and right both newline")
        (skip-chars-forward "\n")
        (set-mark (point))
        (re-search-forward "\n[ \t]*\n")) ; between blank lines, select next block
       (t
        ;; (message "just mark sexp" )
        (mark-sexp)
        (exchange-point-and-mark))
       ;;
       ))))

;; HHH___________________________________________________________________
;; misc

(defun xah-user-buffer-p ()
  "Return t if current buffer is a user buffer, else nil.
Typically, if buffer name starts with *, it is not considered a user buffer.
This function is used by buffer switching command and close buffer
command, so that next buffer shown is a user buffer.
You can override this function to get your idea of “user buffer”.
Version: 2016-06-18"
  (interactive)
  (cond
   ((string-equal "*" (substring (buffer-name) 0 1)) nil)
   ((string-equal major-mode "dired-mode") nil)
   ((string-equal major-mode "eww-mode") nil)
   (t t)))

(defun xah-next-user-buffer ()
  "Switch to the next user buffer.
“user buffer” is determined by `xah-user-buffer-p'.

URL `http://xahlee.info/emacs/emacs/elisp_next_prev_user_buffer.html'
Version: 2016-06-19"
  (interactive)
  (next-buffer)
  (let ((i 0))
    (while (< i 20)
      (if (not (xah-user-buffer-p))
          (progn (next-buffer)
                 (setq i (1+ i)))
        (progn (setq i 100))))))

(defun xah-previous-user-buffer ()
  "Switch to the previous user buffer.
“user buffer” is determined by `xah-user-buffer-p'.

URL `http://xahlee.info/emacs/emacs/elisp_next_prev_user_buffer.html'
Version: 2016-06-19"
  (interactive)
  (previous-buffer)
  (let ((i 0))
    (while (< i 20)
      (if (not (xah-user-buffer-p))
          (progn (previous-buffer)
                 (setq i (1+ i)))
        (progn (setq i 100))))))

(if (version<= emacs-version "26.0.50")
    (defalias 'xah-display-line-numbers-mode #'linum-mode)
  (defalias 'xah-display-line-numbers-mode #'global-display-line-numbers-mode))

(defvar xah-fly-M-x-command nil "Command to call for emacs
`execute-extended-command' replacement, used by `xah-fly-M-x'.
 Value should be a lisp symbol.")

(setq xah-fly-M-x-command nil)

(defun xah-fly-M-x ()
  "Calls `execute-extended-command' or an alternative.
If `xah-fly-M-x-command' is non-nil, call it,
else call one of the following, in order:
`smex', `helm-M-x', `counsel-M-x', `execute-extended-command'.
Version: 2020-04-09 2021-02-24"
  (interactive)
  (command-execute
   (cond
    ((and (boundp 'xah-fly-M-x-command) xah-fly-M-x-command) xah-fly-M-x-command )
    ((fboundp 'smex) 'smex)
    ((fboundp 'helm-M-x) 'helm-M-x)
    ((fboundp 'counsel-M-x) 'counsel-M-x)
    (t 'execute-extended-command))
   nil
   nil
   :special))

;; HHH___________________________________________________________________

<<<<<<< HEAD
=======
(defvar xah-run-current-file-before-hook nil "Hook for `xah-run-current-file'. Before the file is run.")

(defvar xah-run-current-file-after-hook nil "Hook for `xah-run-current-file'. After the file is run.")

(defun xah-run-current-go-file ()
  "Run or build current golang file.
To build, call `universal-argument' first.
Version: 2018-10-12"
  (interactive)
  (when (not (buffer-file-name)) (save-buffer))
  (when (buffer-modified-p) (save-buffer))
  (let* (
         ($outputb "*xah-run output*")
         ;; (resize-mini-windows nil)
         ($fname (buffer-file-name))
         ;; ($fSuffix (file-name-extension $fname))
         ($progName "go")
         $cmdStr)
    (setq $cmdStr (concat $progName " \""   $fname "\" &"))
    (if current-prefix-arg
        (progn
          (setq $cmdStr (format "%s build \"%s\" " $progName $fname)))
      (progn
        (setq $cmdStr (format "%s run \"%s\" &" $progName $fname))))
    (progn
      (message "running %s" $fname)
      (message "%s" $cmdStr)
      (shell-command $cmdStr $outputb )
      ;;
      )))

(defvar xah-run-current-file-hashtable nil "A hashtable. key is file name extension, value is string of program name/path. Used by `xah-run-current-file'. A file path will be appended to the program path to run the program. You can modify the hashtable for customization.")

(setq xah-run-current-file-hashtable
      #s(hash-table
         size 100
         test equal
         data
         (
          "clj" "clj"
          "go" "go run"
          "hs" "runhaskell"
          "java" "javac"
          "js" "deno run"
          "latex" "pdflatex"
          "m" "wolframscript -file"
          "mjs" "node --experimental-modules "
          "ml" "ocaml"
          "php" "php"
          "pl" "perl"
          "ps1" "pwsh"
          "py" "python"
          "py2" "python2"
          "py3" "python3"
          "rb" "ruby"
          "rkt" "racket"
          "sh" "bash"
          "tex" "pdflatex"
          "ts" "deno run"
          "tsx" "tsc"
          "vbs" "cscript"
          "wl" "wolframscript -file"
          "wls" "wolframscript -file"
          ;; "pov" "/usr/local/bin/povray +R2 +A0.1 +J1.2 +Am2 +Q9 +H480 +W640"
          )))

(defun xah-run-current-file ()
  "Execute the current file.
For example, if the current buffer is x.py, then it'll call [python x.py] in a shell.
Output is printed to buffer “*xah-run output*”.
File suffix is used to determine which program to run, set in the variable `xah-run-current-file-hashtable'.

If the file is modified or not saved, save it automatically before run.

URL `http://xahlee.info/emacs/emacs/elisp_run_current_file.html'
Version: 2020-09-24 2021-01-21 2021-10-27 2022-02-12"
  (interactive)
  (setenv "NO_COLOR" "1")
  (let (($outBuffer "*xah-run output*")
        ;; (resize-mini-windows nil)
        ($extHash xah-run-current-file-hashtable)
        $fname $fExt $progName $cmdStr)
    (when (not (buffer-file-name)) (save-buffer))
    (setq $fname (buffer-file-name))
    (setq $fExt (file-name-extension $fname))
    (setq $progName (gethash $fExt $extHash))
    (setq $cmdStr (concat $progName " \""   $fname "\""))
    (setq $cmdStr (format "%s \"%s\" &" $progName $fname))
    (when (buffer-modified-p) (save-buffer))
    (run-hooks 'xah-run-current-file-before-hook)
    (cond
     ((string-equal $fExt "el")
      (load $fname))
     ((string-equal $fExt "go")
      (xah-run-current-go-file))
     ((string-match "wsl\\|wl\\|m\\|nb" $fExt)
      (if (fboundp 'xah-run-wolfram-script)
          (progn
            (xah-run-wolfram-script nil current-prefix-arg))
        (if $progName
            (progn
              (message "Running")
              (shell-command $cmdStr $outBuffer))
          (error "Unknown file extension: %s" $fExt))))
     ((string-equal $fExt "java")
      (progn
        (shell-command (format "javac %s" $fname) $outBuffer)
        (shell-command (format "java %s" (file-name-sans-extension
                                          (file-name-nondirectory $fname))) $outBuffer)))
     (t (if $progName
            (progn
              (message "Running 「%s」" $cmdStr)
              (shell-command $cmdStr $outBuffer))
          (error "Unknown file extension: %s" $fExt))))
    (run-hooks 'xah-run-current-file-after-hook))
  (setenv "NO_COLOR"))

(defun xah-clean-empty-lines ()
  "Replace repeated blank lines to just 1, in whole buffer or selection.
Respects `narrow-to-region'.

URL `http://xahlee.info/emacs/emacs/elisp_compact_empty_lines.html'
Version: 2017-09-22 2020-09-08"
  (interactive)
  (let ($begin $end)
    (if (region-active-p)
        (setq $begin (region-beginning) $end (region-end))
      (setq $begin (point-min) $end (point-max)))
    (save-excursion
      (save-restriction
        (narrow-to-region $begin $end)
        (progn
          (goto-char (point-min))
          (while (re-search-forward "\n\n\n+" nil 1)
            (replace-match "\n\n")))))))

>>>>>>> dea63197
(defun xah-clean-whitespace ()
  "Delete trailing whitespace, and replace repeated blank lines to just 1.
Only space and tab is considered whitespace here.
Works on whole buffer or selection, respects `narrow-to-region'.

URL `http://xahlee.info/emacs/emacs/elisp_compact_empty_lines.html'
Version: 2017-09-22 2021-08-27"
  (interactive)
  (let ($begin $end)
    (if (region-active-p)
        (setq $begin (region-beginning) $end (region-end))
      (setq $begin (point-min) $end (point-max)))
    (save-excursion
      (save-restriction
        (narrow-to-region $begin $end)
        (goto-char (point-min))
        (while (re-search-forward "[ \t]+\n" nil 1) (replace-match "\n"))
        (goto-char (point-min))
        (while (re-search-forward "\n\n\n+" nil 1) (replace-match "\n\n"))
        (goto-char (point-max))
        (while (eq (char-before) ? ) (delete-char -1))))))

;; HHH___________________________________________________________________
;; G3R functions

(defun g3r-toggle-maximize-buffer ()
  "Toggles fullscreen/zoom for currently selected buffer"
  (interactive)
  (if (= 1 (length (window-list)))
      (jump-to-register '_)
    (progn
      (window-configuration-to-register '_)
      (delete-other-windows))))

;; HHH___________________________________________________________________
;; key maps for conversion

(defun xah-fly--key-char (Charstr)
  "Return the corresponding char Charstr according to
`xah-fly--current-layout-kmap'.
Charstr must be a string of single char. If more than 1 char,
return it unchanged.
Version 2020-04-18"
  (interactive)
  (if (> (length Charstr) 1)
      Charstr
    (let (($result (assoc Charstr nil)))
      (if $result (cdr $result) Charstr ))))

(defmacro xah-fly--define-keys (KeymapName KeyCmdAlist &optional DirectQ)
  "Map `define-key' over a alist KeyCmdAlist, with key layout remap.
The key is remapped from Dvorak to the current keyboard layout
by `xah-fly--key-char'.
If DirectQ is t, do not remap key to current keyboard layout.
Example usage:
;; (xah-fly--define-keys
;;  (define-prefix-command 'xah-fly-dot-keymap)
;;  '(
;;    (\"h\" . highlight-symbol-at-point)
;;    (\".\" . isearch-forward-symbol-at-point)
;;    (\"1\" . hi-lock-find-patterns)
;;    (\"w\" . isearch-forward-word)))
Version: 2020-04-18"
  (let (($keymapName (make-symbol "keymap-name")))
    `(let ((,$keymapName , KeymapName))
       ,@(mapcar
          (lambda ($pair)
            `(define-key
               ,$keymapName
               (kbd (,(if DirectQ #'identity #'xah-fly--key-char) ,(car $pair)))
               ,(list 'quote (cdr $pair))))
          (cadr KeyCmdAlist)))))

;; HHH___________________________________________________________________
;; keymaps

(defvar xah-fly-key-map (make-sparse-keymap)
  "Backward-compatibility map for `xah-fly-keys' minor mode.
If `xah-fly-insert-state-p' is true, point to `xah-fly-insert-map', else, point to points to `xah-fly-command-map'.")

(make-obsolete-variable
 'xah-fly-key-map
 "Put bindings for command mode in `xah-fly-command-map', bindings for
insert mode in `xah-fly-insert-map' and bindings that are common to both
command and insert modes in `xah-fly-shared-map'."
 "2020-04-16")

(defvar xah-fly-shared-map (make-sparse-keymap)
  "Parent keymap of `xah-fly-command-map' and `xah-fly-insert-map'.

Define keys that are available in both command and insert modes here, like
`xah-fly-mode-toggle'")

;; (cons 'keymap xah-fly-shared-map) makes a new keymap with `xah-fly-shared-map' as its parent. See info node (elisp)Inheritance and Keymaps.
(defvar xah-fly-command-map (cons 'keymap xah-fly-shared-map)
  "Keymap that takes precedence over all other keymaps in command mode.

Inherits bindings from `xah-fly-shared-map'. In command mode, if no binding
is found in this map `xah-fly-shared-map' is checked, then if there is
still no binding, the other active keymaps are checked like normal. However,
if a key is explicitly bound to nil in this map, it will not be looked
up in `xah-fly-shared-map' and lookup will skip directly to the normally
active maps. In this way, bindings in `xah-fly-shared-map' can be disabled
by this map.

Effectively, this map takes precedence over all others when command mode
is enabled.")

(defvar xah-fly-insert-map (cons 'keymap xah-fly-shared-map)
  "Keymap for bindings that will be checked in insert mode. Active whenever
`xah-fly-keys' is non-nil.

Inherits bindings from `xah-fly-shared-map'. In insert mode, if no binding
is found in this map `xah-fly-shared-map' is checked, then if there is
still no binding, the other active keymaps are checked like normal. However,
if a key is explicitly bound to nil in this map, it will not be looked
up in `xah-fly-shared-map' and lookup will skip directly to the normally
active maps. In this way, bindings in `xah-fly-shared-map' can be disabled
by this map.

Keep in mind that this acts like a normal global minor mode map, so other
minor modes loaded later may override bindings in this map.")

(defvar xah-fly--deactivate-command-mode-func nil)

;; HHH___________________________________________________________________
;; setting keys

(xah-fly--define-keys
 xah-fly-command-map
 '(
   ("~" . nil)
   (":" . nil)

   ("SPC" . xah-fly-leader-key-map)
   ("DEL" . xah-fly-leader-key-map)
   ("'" . xah-reformat-lines)
   ("," . xah-shrink-whitespaces)
   ("." . backward-kill-word)
   (";" . xah-comment-dwim)
   ("/" . hippie-expand)
   ("\\" . nil)
   ("=" . nil)

   ("1" . xah-extend-selection)
   ("2" . xah-select-line)
   ("3" . delete-other-windows)
   ("4" . split-window-below)

   ("a" . xah-fly-M-x)
   ("b" . isearch-forward)
   ("B" . query-replace)
   ("c" . previous-line)
   ("d" . back-to-indentation)
   ("e" . delete-backward-char)
   ("f" . undo)
   ("g" . backward-word)
   ("h" . backward-char)
   ("i" . delete-forward-char)
   ("j" . xah-copy-line-or-region)
   ("k" . xah-paste-or-paste-previous)
   ("l" . recenter-top-bottom)
   ("m" . backward-list)
   ("n" . forward-char)
   ("o" . open-line)
   ("p" . kill-word)
   ("q" . xah-cut-line-or-region)
   ("r" . forward-word)
   ("s" . end-of-line)
   ("t" . next-line)
   ("u" . xah-fly-insert-mode-activate)
   ("v" . forward-list)
   ("w" . other-window)
   ("y" . set-mark-command)))

;; HHH___________________________________________________________________
;; set control meta, etc keys

(xah-fly--define-keys
 xah-fly-shared-map
 '(("<home>" . xah-fly-command-mode-activate))
 :direct)

;; HHH___________________________________________________________________
;; commands related to highlight
;; (xah-fly--define-keys
 ;; (define-prefix-command 'xah-fly-dot-keymap)
 ;; '(
   ;; ))

;; HHH___________________________________________________________________

(xah-fly--define-keys
 (define-prefix-command 'xah-fly-c-keymap)
 '(
   ("." . find-file)
   ("c" . bookmark-bmenu-list)
   ("l" . bookmark-set)
   ("r" . bookmark-jump)
   ))

;; (xah-fly--define-keys
 ;; (define-prefix-command 'xah-fly-e-keymap)
 ;; '(
   ;; ))

(xah-fly--define-keys
 (define-prefix-command 'xah-fly-h-keymap)
 '(
   ("a" . apropos-command)
   ("b" . describe-bindings)
   ("c" . describe-char)
   ("d" . apropos-documentation)
   ("e" . view-echo-area-messages)
   ("f" . describe-face)
   ("g" . info-lookup-symbol)
   ("h" . describe-function)
   ("i" . info)
   ("j" . man)
   ("k" . describe-key)
   ("l" . view-lossage)
   ("m" . describe-mode)
   ("n" . describe-variable)
   ("r" . apropos-variable)
   ("u" . elisp-index-search)
   ))

(xah-fly--define-keys
 ;; commands here are “harmless”, they don't modify text etc. they turn on modes, change display, prompt, start shell, etc.
 (define-prefix-command 'xah-fly-n-keymap)
 '(
   ("SPC" . whitespace-mode)
   (","   . abbrev-mode)
   ("."   . toggle-frame-fullscreen)
   ("2"   . global-hl-line-mode)
   ("4"   . global-display-line-numbers-mode)
   ("e"   . eshell)
   ("f"   . g3r-toggle-maximize-buffer)
   ("o"   . variable-pitch-mode)
   ("u"   . shell)
   ("v"   . visual-line-mode)
   ("y"   . toggle-truncate-lines)
   ))

(xah-fly--define-keys
 (define-prefix-command 'xah-fly-p-keymap)
 '(
   ("b" . project-switch-to-buffer)
   ("c" . project-compile)
   ("d" . project-find-dir)
   ("D" . project-dired)
   ("e" . project-eshell)
   ("f" . project-find-file)
   ("g" . project-find-regexp)
   ("p" . project-switch-project)
   ("s" . project-shell)
   ("v" . project-vc-dir)
   ))

(xah-fly--define-keys
 ;; kinda replacement related
 (define-prefix-command 'xah-fly-r-keymap)
 '(("SPC" . rectangle-mark-mode)
   (","   . apply-macro-to-region-lines)
   ("."   . kmacro-start-macro)
   ("c"   . replace-rectangle)
   ("d"   . delete-rectangle)
   ("e"   . call-last-kbd-macro)
   ("g"   . kill-rectangle)
   ("l"   . clear-rectangle)
   ("n"   . rectangle-number-lines)
   ("o"   . open-rectangle)
   ("p"   . kmacro-end-macro)
   ("r"   . yank-rectangle)
   ("y"   . delete-whitespace-rectangle)
   ))

(xah-fly--define-keys
 (define-prefix-command 'xah-fly-t-keymap)
 '(
   ("SPC" . xah-clean-whitespace)
   ("." . sort-lines)
   ("d" . mark-defun)
   ("e" . list-matching-lines)
))

(xah-fly--define-keys
 (define-prefix-command 'xah-fly-w-keymap)
 '(
   ("." . eval-buffer)
   ("e" . eval-defun)
   ("m" . eval-last-sexp)
   ("p" . eval-expression)
   ("u" . eval-region)
   ("q" . save-buffers-kill-terminal)
))

(xah-fly--define-keys
 ;; kinda replacement related
 (define-prefix-command 'xah-fly-comma-keymap)
 '(
   ("t" . xref-find-definitions)
   ("n" . xref-pop-marker-stack)))

(xah-fly--define-keys
 (define-prefix-command 'xah-fly-leader-key-map)
 '(
   ("SPC" . xah-fly-insert-mode-activate)
   ("TAB" . xah-fly--tab-key-map)
   ;; ("." . xah-fly-dot-keymap)
   ("'" . xah-fill-or-unfill)
   ("," . xah-fly-comma-keymap)

   ("3" . delete-window)
   ("4" . split-window-right)
   ("5" . balance-windows)

   ("a" . mark-whole-buffer)
   ("b" . end-of-buffer)
   ("c" . xah-fly-c-keymap)
   ("d" . beginning-of-buffer)
   ;; ("e" . xah-fly-e-keymap)
   ("h" . xah-fly-h-keymap)
   ("i" . kill-line)
   ("l" . recenter-top-bottom)
   ("m" . dired-jump)
   ("n" . xah-fly-n-keymap)
   ("o" . exchange-point-and-mark)
   ("p" . xah-fly-p-keymap)
   ("r" . xah-fly-r-keymap)
   ("s" . save-buffer)
   ("t" . xah-fly-t-keymap)
   ("u" . switch-to-buffer)
   ("w" . xah-fly-w-keymap)
   ))

;; HHH___________________________________________________________________
;; Movement key integrations with built-in Emacs packages

(xah-fly--define-keys
 indent-rigidly-map
 '(("h" . indent-rigidly-left)
   ("n" . indent-rigidly-right)))

;; HHH___________________________________________________________________

(defvar xah-fly-insert-state-p t "non-nil means insertion mode is on.")

(defun xah-fly--update-key-map ()
  (setq xah-fly-key-map (if xah-fly-insert-state-p
                            xah-fly-insert-map
                          xah-fly-command-map)))

(defun xah-fly-command-mode-init ()
  "Set command mode keys.
Version: 2020-04-28"
  (interactive)
  (setq xah-fly-insert-state-p nil)
  (xah-fly--update-key-map)
  (setq xah-fly--deactivate-command-mode-func
        (set-transient-map xah-fly-command-map (lambda () t)))
  (modify-all-frames-parameters (list (cons 'cursor-type 'box)))
  ;; (set-face-background 'cursor "firebrick1")
  (setq mode-line-front-space (propertize xah-fly-command-mode-indicator 'face 'xfk-command-mode-indicator))
  (force-mode-line-update))

(defun xah-fly-insert-mode-init (&optional no-indication)
  "Enter insertion mode."
  (interactive)
  (setq xah-fly-insert-state-p t)
  (xah-fly--update-key-map)
  (funcall xah-fly--deactivate-command-mode-func)
  (unless no-indication
    (modify-all-frames-parameters '((cursor-type . bar)))
    ;; (set-face-background 'cursor "chartreuse")
    (setq mode-line-front-space (propertize xah-fly-insert-mode-indicator 'face 'xfk-insert-mode-indicator)))
  (force-mode-line-update))

(defun xah-fly-save-buffer-if-file ()
  "Save current buffer if it is a file."
  (interactive)
  (when (buffer-file-name)
    (save-buffer)))

(defun xah-fly-command-mode-activate ()
  "Activate command mode and run `xah-fly-command-mode-activate-hook'
Version: 2017-07-07"
  (interactive)
  (xah-fly-command-mode-init)
  (run-hooks 'xah-fly-command-mode-activate-hook))

(defun xah-fly-command-mode-activate-no-hook ()
  "Activate command mode. Does not run `xah-fly-command-mode-activate-hook'
Version: 2017-07-07"
  (interactive)
  (xah-fly-command-mode-init))

(defun xah-fly-insert-mode-activate ()
  "Activate insertion mode.
Version: 2017-07-07"
  (interactive)
  (xah-fly-insert-mode-init)
  (run-hooks 'xah-fly-insert-mode-activate-hook))

;; HHH___________________________________________________________________

(define-minor-mode xah-fly-keys
  "A modal keybinding set, like vim, but based on ergonomic principles,
 like Dvorak layout.

URL `http://xahlee.info/emacs/misc/ergoemacs_vi_mode.html'"
  :group 'xah-fly-keys
  :global t
  :lighter " XFK"
  :keymap xah-fly-insert-map
  (delete-selection-mode 1)
  (setq shift-select-mode nil)

  (if xah-fly-keys
      ;; Construction:
      (progn
        (add-hook 'minibuffer-setup-hook 'xah-fly-insert-mode-activate)
        (add-hook 'minibuffer-exit-hook 'xah-fly-command-mode-activate)
        (add-hook 'isearch-mode-end-hook 'xah-fly-command-mode-activate)
        (when (and (keymapp xah-fly-key-map)
                   (not (memq xah-fly-key-map (list xah-fly-command-map
                                                    xah-fly-insert-map))))
          (set-keymap-parent xah-fly-key-map xah-fly-shared-map)
          (setq xah-fly-shared-map xah-fly-key-map))
        (xah-fly-command-mode-activate))
    (progn
      ;; Teardown:
      (remove-hook 'minibuffer-setup-hook 'xah-fly-insert-mode-activate)
      (remove-hook 'minibuffer-exit-hook 'xah-fly-command-mode-activate)
      (remove-hook 'isearch-mode-end-hook 'xah-fly-command-mode-activate)
      (remove-hook 'eshell-mode-hook 'xah-fly-insert-mode-activate)
      (remove-hook 'shell-mode-hook 'xah-fly-insert-mode-activate)
      (xah-fly-insert-mode-init :no-indication)
      (setq mode-line-front-space '(:eval (if (display-graphic-p) " " "-")))

      ;;
      )))

(provide 'xah-fly-keys)

;;; xah-fly-keys.el ends here<|MERGE_RESOLUTION|>--- conflicted
+++ resolved
@@ -72,202 +72,6 @@
     (xah-get-bounds-of-block)))
 
 ;; HHH___________________________________________________________________
-<<<<<<< HEAD
-=======
-;; cursor movement
-
-(defun xah-pop-local-mark-ring ()
-  "Move cursor to last mark position of current buffer.
-Call this repeatedly will cycle all positions in `mark-ring'.
-
-URL `http://xahlee.info/emacs/emacs/emacs_jump_to_previous_position.html'
-Version: 2016-04-04"
-  (interactive)
-  (set-mark-command t))
-
-(defun xah-beginning-of-line-or-block ()
-  "Move cursor to beginning of line or previous block.
-
-• When called first time, move cursor to beginning of char in current line. (if already, move to beginning of line.)
-• When called again, move cursor backward by jumping over any sequence of whitespaces containing 2 blank lines.
-• if `visual-line-mode' is on, beginning of line means visual line.
-
-URL `http://xahlee.info/emacs/emacs/emacs_keybinding_design_beginning-of-line-or-block.html'
-Version: 2018-06-04 2021-03-16"
-  (interactive)
-  (let (($p (point)))
-    (if (or (equal (point) (line-beginning-position))
-            (eq last-command this-command))
-        (when
-          (re-search-backward "\n[\t\n ]*\n+" nil 1)
-          (skip-chars-backward "\n\t "))
-      (if visual-line-mode
-          (beginning-of-visual-line)
-        (progn
-          (back-to-indentation)
-          (when (eq $p (point))
-            (beginning-of-line)))))))
-
-(defun xah-end-of-line-or-block ()
-  "Move cursor to end of line or next block.
-
-• When called first time, move cursor to end of line.
-• When called again, move cursor forward by jumping over any sequence of whitespaces containing 2 blank lines.
-• if `visual-line-mode' is on, end of line means visual line.
-
-URL `http://xahlee.info/emacs/emacs/emacs_keybinding_design_beginning-of-line-or-block.html'
-Version: 2018-06-04 2021-03-16 2022-03-05"
-  (interactive)
-  (if (or (equal (point) (line-end-position))
-          (eq last-command this-command))
-      (re-search-forward "\n[\t\n ]*\n+" nil 1)
-    (if visual-line-mode
-        (end-of-visual-line)
-      (end-of-line))))
-
-(defvar xah-brackets nil "string of left/right brackets pairs.")
-(setq xah-brackets "()[]{}<>＜＞（）［］｛｝⦅⦆〚〛⦃⦄“”‘’‹›«»「」〈〉《》【】〔〕⦗⦘『』〖〗〘〙｢｣⟦⟧⟨⟩⟪⟫⟮⟯⟬⟭⌈⌉⌊⌋⦇⦈⦉⦊❛❜❝❞❨❩❪❫❴❵❬❭❮❯❰❱❲❳〈〉⦑⦒⧼⧽﹙﹚﹛﹜﹝﹞⁽⁾₍₎⦋⦌⦍⦎⦏⦐⁅⁆⸢⸣⸤⸥⟅⟆⦓⦔⦕⦖⸦⸧⸨⸩｟｠")
-
-(defvar xah-left-brackets '( "(" "{" "[" "<" "〔" "【" "〖" "〈" "《" "「" "『" "“" "‘" "‹" "«" "〘")
-  "List of left bracket chars.")
-
-(progn
-;; make xah-left-brackets based on xah-brackets
-  (setq xah-left-brackets '())
-  (dotimes ($x (- (length xah-brackets) 1))
-    (when (= (% $x 2) 0)
-      (push (char-to-string (elt xah-brackets $x))
-            xah-left-brackets)))
-  (setq xah-left-brackets (reverse xah-left-brackets)))
-
-(defvar xah-right-brackets '( ")" "]" "}" ">" "〕" "】" "〗" "〉" "》" "」" "』" "”" "’" "›" "»" "〙")
-  "list of right bracket chars.")
-
-(progn
-  (setq xah-right-brackets '())
-  (dotimes ($x (- (length xah-brackets) 1))
-    (when (= (% $x 2) 1)
-      (push (char-to-string (elt xah-brackets $x))
-            xah-right-brackets)))
-  (setq xah-right-brackets (reverse xah-right-brackets)))
-
-(defvar xah-punctuation-regex nil "A regex string for the purpose of moving cursor to a punctuation.")
-(setq xah-punctuation-regex "[!\?\"\.,`'#$%&*+:;=@^|~]+")
-
-(defun xah-forward-punct (&optional n)
-  "Move cursor to the next occurrence of punctuation.
-The list of punctuations to jump to is defined by `xah-punctuation-regex'
-
-URL `http://xahlee.info/emacs/emacs/emacs_jump_to_punctuations.html'
-Version: 2017-06-26"
-  (interactive "p")
-  (re-search-forward xah-punctuation-regex nil t n))
-
-(defun xah-backward-punct (&optional n)
-  "Move cursor to the previous occurrence of punctuation.
-See `xah-forward-punct'
-URL `http://xahlee.info/emacs/emacs/emacs_jump_to_punctuations.html'
-Version: 2017-06-26"
-  (interactive "p")
-  (re-search-backward xah-punctuation-regex nil t n))
-
-(defun xah-backward-left-bracket ()
-  "Move cursor to the previous occurrence of left bracket.
-The list of brackets to jump to is defined by `xah-left-brackets'.
-
-URL `http://xahlee.info/emacs/emacs/emacs_navigating_keys_for_brackets.html'
-Version: 2015-10-01"
-  (interactive)
-  (re-search-backward (regexp-opt xah-left-brackets) nil t))
-
-(defun xah-forward-right-bracket ()
-  "Move cursor to the next occurrence of right bracket.
-The list of brackets to jump to is defined by `xah-right-brackets'.
-
-URL `http://xahlee.info/emacs/emacs/emacs_navigating_keys_for_brackets.html'
-Version: 2015-10-01"
-  (interactive)
-  (re-search-forward (regexp-opt xah-right-brackets) nil t))
-
-(defun xah-goto-matching-bracket ()
-  "Move cursor to the matching bracket.
-If cursor is not on a bracket, call `backward-up-list'.
-The list of brackets to jump to is defined by `xah-left-brackets' and `xah-right-brackets'.
-
-URL `http://xahlee.info/emacs/emacs/emacs_navigating_keys_for_brackets.html'
-Version: 2016-11-22"
-  (interactive)
-  (if (nth 3 (syntax-ppss))
-      (backward-up-list 1 'ESCAPE-STRINGS 'NO-SYNTAX-CROSSING)
-    (cond
-     ((eq (char-after) ?\") (forward-sexp))
-     ((eq (char-before) ?\") (backward-sexp ))
-     ((looking-at (regexp-opt xah-left-brackets))
-      (forward-sexp))
-     ((looking-back (regexp-opt xah-right-brackets) (max (- (point) 1) 1))
-      (backward-sexp))
-     (t (backward-up-list 1 'ESCAPE-STRINGS 'NO-SYNTAX-CROSSING)))))
-
-(defun xah-forward-quote ()
-  "Move cursor to the next occurrence of \".
-If there are consecutive quotes of the same char, keep moving until none.
-Returns `t' if found, else `nil'.
-
-URL `http://xahlee.info/emacs/emacs/emacs_navigating_keys_for_brackets.html'
-Version: 2016-07-23"
-  (interactive)
-  (if (re-search-forward "\\\"+" nil t)
-      t
-    (progn
-      (message "No more quotes after cursor..")
-      nil)))
-
-(defun xah-forward-quote-twice ()
-  "Call `xah-forward-quote' twice.
-Returns `t' if found, else `nil'.
-
-URL `http://xahlee.info/emacs/emacs/emacs_navigating_keys_for_brackets.html'
-Version: 2016-07-23"
-  (interactive)
-  (when (xah-forward-quote)
-    (xah-forward-quote)))
-
-(defun xah-forward-quote-smart ()
-  "Move cursor to the current or next string quote.
-Place cursor at the position after the left quote.
-Repeated call will find the next string.
-
-URL `http://xahlee.info/emacs/emacs/emacs_navigating_keys_for_brackets.html'
-Version: 2016-11-22"
-  (interactive)
-  (let (($pos (point)))
-    (if (nth 3 (syntax-ppss))
-        (progn
-          (backward-up-list 1 'ESCAPE-STRINGS 'NO-SYNTAX-CROSSING)
-          (forward-sexp)
-          (re-search-forward "\\\"" nil t))
-      (progn (re-search-forward "\\\"" nil t)))
-    (when (<= (point) $pos)
-      (progn (re-search-forward "\\\"" nil t)))))
-
-(defun xah-sort-lines ()
-  "Like `sort-lines' but if no region, do the current block.
-Version 2022-01-22 2022-01-23"
-  (interactive)
-  (let ($p1 $p2)
-    (let (($bds (xah-get-bounds-of-block-or-region))) (setq $p1 (car $bds) $p2 (cdr $bds)))
-    (sort-lines current-prefix-arg $p1 $p2)))
-
-(defun xah-narrow-to-region ()
-  "Same as `narrow-to-region', but if no selection, narrow to the current block.
-Version 2022-01-22"
-  (interactive)
-  (let ($p1 $p2)
-    (let (($bds (xah-get-bounds-of-block-or-region))) (setq $p1 (car $bds) $p2 (cdr $bds)))
-    (narrow-to-region $p1 $p2)))
-
-;; HHH___________________________________________________________________
->>>>>>> dea63197
 ;; editing commands
 
 (defun xah-copy-line-or-region ()
@@ -527,17 +331,9 @@
             (replace-match "\n" )))))))
 
 (defun xah-reformat-lines (&optional Width)
-<<<<<<< HEAD
-  "Reformat current block or selection into short lines or 1 long line.
-When called for the first time, change to one long line.
-Second call change it to multiple short lines. Repeated call toggles.
-If `universal-argument' is called first, ask user to type max length
-of line. By default, it is 70.
-=======
   "Reformat current block or selection into 1 long line or short lines.
 When called for the first time, change to one long line. Second call change it to short lines. Repeated call toggles.
 If `universal-argument' is called first, ask user to type max length of line. By default, it is 70.
->>>>>>> dea63197
 
 URL `http://xahlee.info/emacs/emacs/emacs_reformat_lines.html'
 Created 2016 or before.
@@ -771,165 +567,6 @@
 
 (setq xah-fly-M-x-command nil)
 
-(defun xah-fly-M-x ()
-  "Calls `execute-extended-command' or an alternative.
-If `xah-fly-M-x-command' is non-nil, call it,
-else call one of the following, in order:
-`smex', `helm-M-x', `counsel-M-x', `execute-extended-command'.
-Version: 2020-04-09 2021-02-24"
-  (interactive)
-  (command-execute
-   (cond
-    ((and (boundp 'xah-fly-M-x-command) xah-fly-M-x-command) xah-fly-M-x-command )
-    ((fboundp 'smex) 'smex)
-    ((fboundp 'helm-M-x) 'helm-M-x)
-    ((fboundp 'counsel-M-x) 'counsel-M-x)
-    (t 'execute-extended-command))
-   nil
-   nil
-   :special))
-
-;; HHH___________________________________________________________________
-
-<<<<<<< HEAD
-=======
-(defvar xah-run-current-file-before-hook nil "Hook for `xah-run-current-file'. Before the file is run.")
-
-(defvar xah-run-current-file-after-hook nil "Hook for `xah-run-current-file'. After the file is run.")
-
-(defun xah-run-current-go-file ()
-  "Run or build current golang file.
-To build, call `universal-argument' first.
-Version: 2018-10-12"
-  (interactive)
-  (when (not (buffer-file-name)) (save-buffer))
-  (when (buffer-modified-p) (save-buffer))
-  (let* (
-         ($outputb "*xah-run output*")
-         ;; (resize-mini-windows nil)
-         ($fname (buffer-file-name))
-         ;; ($fSuffix (file-name-extension $fname))
-         ($progName "go")
-         $cmdStr)
-    (setq $cmdStr (concat $progName " \""   $fname "\" &"))
-    (if current-prefix-arg
-        (progn
-          (setq $cmdStr (format "%s build \"%s\" " $progName $fname)))
-      (progn
-        (setq $cmdStr (format "%s run \"%s\" &" $progName $fname))))
-    (progn
-      (message "running %s" $fname)
-      (message "%s" $cmdStr)
-      (shell-command $cmdStr $outputb )
-      ;;
-      )))
-
-(defvar xah-run-current-file-hashtable nil "A hashtable. key is file name extension, value is string of program name/path. Used by `xah-run-current-file'. A file path will be appended to the program path to run the program. You can modify the hashtable for customization.")
-
-(setq xah-run-current-file-hashtable
-      #s(hash-table
-         size 100
-         test equal
-         data
-         (
-          "clj" "clj"
-          "go" "go run"
-          "hs" "runhaskell"
-          "java" "javac"
-          "js" "deno run"
-          "latex" "pdflatex"
-          "m" "wolframscript -file"
-          "mjs" "node --experimental-modules "
-          "ml" "ocaml"
-          "php" "php"
-          "pl" "perl"
-          "ps1" "pwsh"
-          "py" "python"
-          "py2" "python2"
-          "py3" "python3"
-          "rb" "ruby"
-          "rkt" "racket"
-          "sh" "bash"
-          "tex" "pdflatex"
-          "ts" "deno run"
-          "tsx" "tsc"
-          "vbs" "cscript"
-          "wl" "wolframscript -file"
-          "wls" "wolframscript -file"
-          ;; "pov" "/usr/local/bin/povray +R2 +A0.1 +J1.2 +Am2 +Q9 +H480 +W640"
-          )))
-
-(defun xah-run-current-file ()
-  "Execute the current file.
-For example, if the current buffer is x.py, then it'll call [python x.py] in a shell.
-Output is printed to buffer “*xah-run output*”.
-File suffix is used to determine which program to run, set in the variable `xah-run-current-file-hashtable'.
-
-If the file is modified or not saved, save it automatically before run.
-
-URL `http://xahlee.info/emacs/emacs/elisp_run_current_file.html'
-Version: 2020-09-24 2021-01-21 2021-10-27 2022-02-12"
-  (interactive)
-  (setenv "NO_COLOR" "1")
-  (let (($outBuffer "*xah-run output*")
-        ;; (resize-mini-windows nil)
-        ($extHash xah-run-current-file-hashtable)
-        $fname $fExt $progName $cmdStr)
-    (when (not (buffer-file-name)) (save-buffer))
-    (setq $fname (buffer-file-name))
-    (setq $fExt (file-name-extension $fname))
-    (setq $progName (gethash $fExt $extHash))
-    (setq $cmdStr (concat $progName " \""   $fname "\""))
-    (setq $cmdStr (format "%s \"%s\" &" $progName $fname))
-    (when (buffer-modified-p) (save-buffer))
-    (run-hooks 'xah-run-current-file-before-hook)
-    (cond
-     ((string-equal $fExt "el")
-      (load $fname))
-     ((string-equal $fExt "go")
-      (xah-run-current-go-file))
-     ((string-match "wsl\\|wl\\|m\\|nb" $fExt)
-      (if (fboundp 'xah-run-wolfram-script)
-          (progn
-            (xah-run-wolfram-script nil current-prefix-arg))
-        (if $progName
-            (progn
-              (message "Running")
-              (shell-command $cmdStr $outBuffer))
-          (error "Unknown file extension: %s" $fExt))))
-     ((string-equal $fExt "java")
-      (progn
-        (shell-command (format "javac %s" $fname) $outBuffer)
-        (shell-command (format "java %s" (file-name-sans-extension
-                                          (file-name-nondirectory $fname))) $outBuffer)))
-     (t (if $progName
-            (progn
-              (message "Running 「%s」" $cmdStr)
-              (shell-command $cmdStr $outBuffer))
-          (error "Unknown file extension: %s" $fExt))))
-    (run-hooks 'xah-run-current-file-after-hook))
-  (setenv "NO_COLOR"))
-
-(defun xah-clean-empty-lines ()
-  "Replace repeated blank lines to just 1, in whole buffer or selection.
-Respects `narrow-to-region'.
-
-URL `http://xahlee.info/emacs/emacs/elisp_compact_empty_lines.html'
-Version: 2017-09-22 2020-09-08"
-  (interactive)
-  (let ($begin $end)
-    (if (region-active-p)
-        (setq $begin (region-beginning) $end (region-end))
-      (setq $begin (point-min) $end (point-max)))
-    (save-excursion
-      (save-restriction
-        (narrow-to-region $begin $end)
-        (progn
-          (goto-char (point-min))
-          (while (re-search-forward "\n\n\n+" nil 1)
-            (replace-match "\n\n")))))))
-
->>>>>>> dea63197
 (defun xah-clean-whitespace ()
   "Delete trailing whitespace, and replace repeated blank lines to just 1.
 Only space and tab is considered whitespace here.
